import argparse
import json
from collections import defaultdict
from pathlib import Path
from random import sample
<<<<<<< HEAD
=======
from typing import Optional
>>>>>>> 66de777e

from tqdm import tqdm

from config import get_config
from style_bert_vits2.logging import logger
from style_bert_vits2.nlp import clean_text
from style_bert_vits2.nlp.japanese import pyopenjtalk_worker
from style_bert_vits2.nlp.japanese.user_dict import update_dict
from style_bert_vits2.utils.stdout_wrapper import SAFE_STDOUT


# このプロセスからはワーカーを起動して辞書を使いたいので、ここで初期化
pyopenjtalk_worker.initialize_worker()

# dict_data/ 以下の辞書データを pyopenjtalk に適用
update_dict()


preprocess_text_config = get_config().preprocess_text_config


# Count lines for tqdm
def count_lines(file_path: Path):
    with file_path.open("r", encoding="utf-8") as file:
        return sum(1 for _ in file)


def write_error_log(error_log_path: Path, line: str, error: Exception):
    with error_log_path.open("a", encoding="utf-8") as error_log:
        error_log.write(f"{line.strip()}\n{error}\n\n")


def process_line(
    line: str,
    transcription_path: Path,
    correct_path: bool,
    use_jp_extra: bool,
    yomi_error: str,
):
    splitted_line = line.strip().split("|")
    if len(splitted_line) != 4:
        raise ValueError(f"Invalid line format: {line.strip()}")
    utt, spk, language, text = splitted_line
    norm_text, phones, tones, word2ph = clean_text(
        text=text,
        language=language,  # type: ignore
        use_jp_extra=use_jp_extra,
        raise_yomi_error=(yomi_error != "use"),
    )
    if correct_path:
        utt = str(transcription_path.parent / "wavs" / utt)

    return "{}|{}|{}|{}|{}|{}|{}\n".format(
        utt,
        spk,
        language,
        norm_text,
        " ".join(phones),
        " ".join([str(i) for i in tones]),
        " ".join([str(i) for i in word2ph]),
    )


def preprocess(
    transcription_path: Path,
    cleaned_path: Path | None,
    train_path: Path,
    val_path: Path,
    config_path: Path,
    val_per_lang: int,
    max_val_total: int,
    # clean: bool,
    use_jp_extra: bool,
    yomi_error: str,
    correct_path: bool,
):
    assert yomi_error in ["raise", "skip", "use"]
    if cleaned_path == "" or cleaned_path is None:
        cleaned_path = transcription_path.with_name(
            transcription_path.name + ".cleaned"
        )

    error_log_path = transcription_path.parent / "text_error.log"
    if error_log_path.exists():
        error_log_path.unlink()
    error_count = 0

    total_lines = count_lines(transcription_path)

    # transcription_path から 1行ずつ読み込んで文章処理して cleaned_path に書き込む
    with (
        transcription_path.open("r", encoding="utf-8") as trans_file,
        cleaned_path.open("w", encoding="utf-8") as out_file,
    ):
        for line in tqdm(
            trans_file, file=SAFE_STDOUT, total=total_lines, dynamic_ncols=True
        ):
            try:
                processed_line = process_line(
                    line,
                    transcription_path,
                    correct_path,
                    use_jp_extra,
                    yomi_error,
                )
                out_file.write(processed_line)
            except Exception as e:
                logger.error(
                    f"An error occurred at line:\n{line.strip()}\n{e}", encoding="utf-8"
                )
                write_error_log(error_log_path, line, e)
                error_count += 1

    transcription_path = cleaned_path

    # 各話者ごとのlineの辞書
    spk_utt_map: dict[str, list[str]] = defaultdict(list)

    # 話者からIDへの写像
    spk_id_map: dict[str, int] = {}

    # 話者ID
    current_sid: int = 0

    # 音源ファイルのチェックや、spk_id_mapの作成
    with transcription_path.open("r", encoding="utf-8") as f:
        audio_paths: set[str] = set()
        count_same = 0
        count_not_found = 0
        for line in f.readlines():
            utt, spk = line.strip().split("|")[:2]
            if utt in audio_paths:
                logger.warning(f"Same audio file appears multiple times: {utt}")
                count_same += 1
                continue
            if not Path(utt).is_file():
                logger.warning(f"Audio not found: {utt}")
                count_not_found += 1
                continue
            audio_paths.add(utt)
            spk_utt_map[spk].append(line)

            # 新しい話者が出てきたら話者IDを割り当て、current_sidを1増やす
            if spk not in spk_id_map:
                spk_id_map[spk] = current_sid
                current_sid += 1
        if count_same > 0 or count_not_found > 0:
            logger.warning(
                f"Total repeated audios: {count_same}, Total number of audio not found: {count_not_found}"
            )

    train_list: list[str] = []
    val_list: list[str] = []

    # 各話者ごとに発話リストを処理
    for spk, utts in spk_utt_map.items():
        if val_per_lang == 0:
            train_list.extend(utts)
            continue
        # ランダムにval_per_lang個のインデックスを選択
        val_indices = set(sample(range(len(utts)), val_per_lang))
        # 元の順序を保ちながらリストを分割
        for index, utt in enumerate(utts):
            if index in val_indices:
                val_list.append(utt)
            else:
                train_list.append(utt)

    # バリデーションリストのサイズ調整
    if len(val_list) > max_val_total:
        extra_val = val_list[max_val_total:]
        val_list = val_list[:max_val_total]
        # 余剰のバリデーション発話をトレーニングリストに追加（元の順序を保持）
        train_list.extend(extra_val)

    with train_path.open("w", encoding="utf-8") as f:
        for line in train_list:
            f.write(line)

    with val_path.open("w", encoding="utf-8") as f:
        for line in val_list:
            f.write(line)

    with config_path.open("r", encoding="utf-8") as f:
        json_config = json.load(f)

    json_config["data"]["spk2id"] = spk_id_map
    json_config["data"]["n_speakers"] = len(spk_id_map)

    with config_path.open("w", encoding="utf-8") as f:
        json.dump(json_config, f, indent=2, ensure_ascii=False)
    if error_count > 0:
        if yomi_error == "skip":
            logger.warning(
                f"An error occurred in {error_count} lines. Proceed with lines without errors. Please check {error_log_path} for details."
            )
        else:
            # yom_error == "raise"と"use"の場合。
            # "use"の場合は、そもそもyomi_error = Falseで処理しているので、
            # ここが実行されるのは他の例外のときなので、エラーをraiseする。
            logger.error(
                f"An error occurred in {error_count} lines. Please check {error_log_path} for details."
            )
            raise Exception(
                f"An error occurred in {error_count} lines. Please check `Data/you_model_name/text_error.log` file for details."
            )
            # 何故か{error_log_path}をraiseすると文字コードエラーが起きるので上のように書いている
    else:
        logger.info(
            "Training set and validation set generation from texts is complete!"
        )


if __name__ == "__main__":
    parser = argparse.ArgumentParser()
    parser.add_argument(
        "--transcription-path", default=preprocess_text_config.transcription_path
    )
    parser.add_argument("--cleaned-path", default=preprocess_text_config.cleaned_path)
    parser.add_argument("--train-path", default=preprocess_text_config.train_path)
    parser.add_argument("--val-path", default=preprocess_text_config.val_path)
    parser.add_argument("--config-path", default=preprocess_text_config.config_path)

    # 「話者ごと」のバリデーションデータ数、言語ごとではない！
    # 元のコードや設定ファイルでval_per_langとなっていたので名前をそのままにしている
    parser.add_argument(
        "--val-per-lang",
        default=preprocess_text_config.val_per_lang,
        help="Number of validation data per SPEAKER, not per language (due to compatibility with the original code).",
    )
    parser.add_argument("--max-val-total", default=preprocess_text_config.max_val_total)
    parser.add_argument("--use_jp_extra", action="store_true")
    parser.add_argument("--yomi_error", default="raise")
    parser.add_argument("--correct_path", action="store_true")

    args = parser.parse_args()

    transcription_path = Path(args.transcription_path)
    cleaned_path = Path(args.cleaned_path) if args.cleaned_path else None
    train_path = Path(args.train_path)
    val_path = Path(args.val_path)
    config_path = Path(args.config_path)
    val_per_lang = int(args.val_per_lang)
    max_val_total = int(args.max_val_total)
    use_jp_extra: bool = args.use_jp_extra
    yomi_error: str = args.yomi_error
    correct_path: bool = args.correct_path

    preprocess(
        transcription_path=transcription_path,
        cleaned_path=cleaned_path,
        train_path=train_path,
        val_path=val_path,
        config_path=config_path,
        val_per_lang=val_per_lang,
        max_val_total=max_val_total,
        use_jp_extra=use_jp_extra,
        yomi_error=yomi_error,
        correct_path=correct_path,
    )<|MERGE_RESOLUTION|>--- conflicted
+++ resolved
@@ -3,10 +3,6 @@
 from collections import defaultdict
 from pathlib import Path
 from random import sample
-<<<<<<< HEAD
-=======
-from typing import Optional
->>>>>>> 66de777e
 
 from tqdm import tqdm
 
