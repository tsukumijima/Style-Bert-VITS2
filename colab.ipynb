{
 "cells": [
  {
   "cell_type": "markdown",
   "metadata": {
    "id": "F7aJhsgLAWvO"
   },
   "source": [
    "# Style-Bert-VITS2 (ver 2.7.0) のGoogle Colabでの学習\n",
    "\n",
    "Google Colab上でStyle-Bert-VITS2の学習を行うことができます。\n",
    "\n",
    "このnotebookでは、通常使用ではあなたのGoogle Driveにフォルダ`Style-Bert-VITS2`を作り、その内部での作業を行います。他のフォルダには触れません。\n",
    "Google Driveを使わない場合は、初期設定のところで適切なパスを指定してください。\n",
    "\n",
    "## 流れ\n",
    "\n",
    "### 学習を最初からやりたいとき\n",
    "上から順に実行していけばいいです。音声合成に必要なファイルはGoogle Driveの`Style-Bert-VITS2/model_assets/`に保存されます。また、途中経過も`Style-Bert-VITS2/Data/`に保存されるので、学習を中断したり、途中から再開することもできます。\n",
    "\n",
    "### 学習を途中から再開したいとき\n",
    "0と1を行い、3の前処理は飛ばして、4から始めてください。スタイル分け5は、学習が終わったら必要なら行ってください。\n"
   ]
  },
  {
   "cell_type": "markdown",
   "metadata": {
    "id": "L-gAIubBAWvQ"
   },
   "source": [
    "## 0. 環境構築\n",
    "\n",
    "Style-Bert-VITS2の環境をcolab上に構築します。ランタイムがT4等のGPUバックエンドになっていることを確認し、実行してください。\n",
    "\n",
    "**注意**: このセルを実行した後に「セッションがクラッシュしました」「不明な理由により、セッションがクラッシュしました。」等の警告が出ますが、**無視してそのまま先へ**進んでください。（一度ランタイムを再起動させてnumpy<2を強制させるため `exit()` を呼んでいることからの措置です。）"
   ]
  },
  {
   "cell_type": "code",
   "execution_count": null,
   "metadata": {
    "colab": {
     "base_uri": "https://localhost:8080/"
    },
    "id": "0GNj8JyDAlm2",
    "outputId": "d8be4a1a-e52d-46f8-8675-3f1a24bc9a51"
   },
   "outputs": [],
   "source": [
    "import os\n",
    "\n",
    "os.environ[\"PATH\"] += \":/root/.cargo/bin\"\n",
    "\n",
    "!curl -LsSf https://astral.sh/uv/install.sh | sh\n",
    "!git clone https://github.com/litagin02/Style-Bert-VITS2.git\n",
    "%cd Style-Bert-VITS2/\n",
    "!uv pip install --system -r requirements-colab.txt --no-progress\n",
<<<<<<< HEAD
    "!python initialize.py --skip_default_models"
=======
    "!python initialize.py --skip_default_models\n",
    "\n",
    "exit()"
>>>>>>> 1d7a7a0d
   ]
  },
  {
   "cell_type": "code",
   "execution_count": null,
   "metadata": {
    "colab": {
     "base_uri": "https://localhost:8080/"
    },
    "id": "o5z1nzkvAWvR",
    "outputId": "cd87f053-18e0-4dbb-f904-d5230d1fa7ef"
   },
   "outputs": [],
   "source": [
    "# Google driveを使う方はこちらを実行してください。\n",
    "\n",
    "from google.colab import drive\n",
    "\n",
    "drive.mount(\"/content/drive\")"
   ]
  },
  {
   "cell_type": "markdown",
   "metadata": {
    "id": "WU9apXzcAWvR"
   },
   "source": [
    "## 1. 初期設定\n",
    "\n",
    "学習とその結果を保存するディレクトリ名を指定します。\n",
    "Google driveの場合はそのまま実行、カスタマイズしたい方は変更して実行してください。"
   ]
  },
  {
   "cell_type": "code",
   "execution_count": null,
   "metadata": {
    "id": "gO3OwZV1AWvR"
   },
   "outputs": [],
   "source": [
    "# 作業ディレクトリを移動\n",
    "%cd /content/Style-Bert-VITS2/\n",
    "\n",
    "# 学習に必要なファイルや途中経過が保存されるディレクトリ\n",
    "dataset_root = \"/content/drive/MyDrive/Style-Bert-VITS2/Data\"\n",
    "\n",
    "# 学習結果（音声合成に必要なファイルたち）が保存されるディレクトリ\n",
    "assets_root = \"/content/drive/MyDrive/Style-Bert-VITS2/model_assets\"\n",
    "\n",
    "import yaml\n",
    "\n",
    "\n",
    "with open(\"configs/paths.yml\", \"w\", encoding=\"utf-8\") as f:\n",
    "    yaml.dump({\"dataset_root\": dataset_root, \"assets_root\": assets_root}, f)"
   ]
  },
  {
   "cell_type": "markdown",
   "metadata": {
    "id": "dA_yLeezAWvS"
   },
   "source": [
    "## 2. 学習に使うデータ準備\n",
    "\n",
    "すでに音声ファイル（1ファイル2-12秒程度）とその書き起こしデータがある場合は2.2を、ない場合は2.1を実行してください。"
   ]
  },
  {
   "cell_type": "markdown",
   "metadata": {
    "id": "8s9gOnTCAWvS"
   },
   "source": [
    "### 2.1 音声ファイルからのデータセットの作成（ある人はスキップ可）\n",
    "\n",
    "音声ファイル（1ファイル2-12秒程度）とその書き起こしのデータセットを持っていない方は、（日本語の）音声ファイルのみから以下の手順でデータセットを作成することができます。Google drive上の`Style-Bert-VITS2/inputs/`フォルダに音声ファイル（wavやmp3等の通常の音声ファイル形式、1ファイルでも複数ファイルでも可）を置いて、下を実行すると、データセットが作られ、自動的に正しい場所へ配置されます。\n",
    "\n",
    "**2024-06-02のVer 2.5以降**、`inputs/`フォルダにサブフォルダを2個以上作ってそこへ音声ファイルをスタイルに応じて振り分けて置くと、学習の際にサブディレクトリに応じたスタイルが自動的に作成されます。デフォルトスタイルのみでよい場合や手動でスタイルを後で作成する場合は`inputs/`直下へ入れれば大丈夫です。"
   ]
  },
  {
   "cell_type": "code",
   "execution_count": null,
   "metadata": {
    "colab": {
     "base_uri": "https://localhost:8080/"
    },
    "id": "_fXCTPuiAWvS",
    "outputId": "47abd55b-efe5-48e2-f6fa-8e2016efe0ec"
   },
   "outputs": [],
   "source": [
    "# 元となる音声ファイル（wav形式）を入れるディレクトリ\n",
    "input_dir = \"/content/drive/MyDrive/Style-Bert-VITS2/inputs\"\n",
    "# モデル名（話者名）を入力\n",
    "model_name = \"your_model_name\"\n",
    "\n",
    "# こういうふうに書き起こして欲しいという例文（句読点の入れ方・笑い方や固有名詞等）\n",
    "initial_prompt = \"こんにちは。元気、ですかー？ふふっ、私は……ちゃんと元気だよ！\"\n",
    "\n",
    "!python slice.py -i {input_dir} --model_name {model_name}\n",
    "!python transcribe.py --model_name {model_name} --initial_prompt {initial_prompt} --use_hf_whisper"
   ]
  },
  {
   "cell_type": "markdown",
   "metadata": {
    "id": "j7vEWewoAWvS"
   },
   "source": [
    "成功したらそのまま3へ進んでください"
   ]
  },
  {
   "cell_type": "markdown",
   "metadata": {
    "id": "Z3AC-3zpAWvS"
   },
   "source": [
    "### 2.2 音声ファイルと書き起こしデータがすでにある場合\n",
    "\n",
    "指示に従って適切にデータセットを配置してください。\n",
    "\n",
    "次のセルを実行して、学習データをいれるフォルダ（1で設定した`dataset_root`）を作成します。"
   ]
  },
  {
   "cell_type": "code",
   "execution_count": null,
   "metadata": {
    "id": "esCNJl704h52"
   },
   "outputs": [],
   "source": [
    "import os\n",
    "\n",
    "os.makedirs(dataset_root, exist_ok=True)"
   ]
  },
  {
   "cell_type": "markdown",
   "metadata": {
    "id": "aaDgJCjCAWvT"
   },
   "source": [
    "まず音声データと、書き起こしテキストを用意してください。\n",
    "\n",
    "それを次のように配置します。\n",
    "```\n",
    "├── Data/\n",
    "│   ├── {モデルの名前}\n",
    "│   │   ├── esd.list\n",
    "│   │   ├── raw/\n",
    "│   │   │   ├── foo.wav\n",
    "│   │   │   ├── bar.mp3\n",
    "│   │   │   ├── style1/\n",
    "│   │   │   │   ├── baz.wav\n",
    "│   │   │   │   ├── qux.wav\n",
    "│   │   │   ├── style2/\n",
    "│   │   │   │   ├── corge.wav\n",
    "│   │   │   │   ├── grault.wav\n",
    "...\n",
    "```\n",
    "\n",
    "### 配置の仕方\n",
    "- 上のように配置すると、`style1/`と`style2/`フォルダの内部（直下以外も含む）に入っている音声ファイルたちから、自動的にデフォルトスタイルに加えて`style1`と`style2`というスタイルが作成されます\n",
    "- 特にスタイルを作る必要がない場合や、スタイル分類機能等でスタイルを作る場合は、`raw/`フォルダ直下に全てを配置してください。このように`raw/`のサブディレクトリの個数が0または1の場合は、スタイルはデフォルトスタイルのみが作成されます。\n",
    "- 音声ファイルのフォーマットはwav形式以外にもmp3等の多くの音声ファイルに対応しています\n",
    "\n",
    "### 書き起こしファイル`esd.list`\n",
    "\n",
    "`Data/{モデルの名前}/esd.list` ファイルには、以下のフォーマットで各音声ファイルの情報を記述してください。\n",
    "\n",
    "\n",
    "```\n",
    "path/to/audio.wav(wavファイル以外でもこう書く)|{話者名}|{言語ID、ZHかJPかEN}|{書き起こしテキスト}\n",
    "```\n",
    "\n",
    "- ここで、最初の`path/to/audio.wav`は、`raw/`からの相対パスです。つまり、`raw/foo.wav`の場合は`foo.wav`、`raw/style1/bar.wav`の場合は`style1/bar.wav`となります。\n",
    "- 拡張子がwavでない場合でも、`esd.list`には`wav`と書いてください、つまり、`raw/bar.mp3`の場合でも`bar.wav`と書いてください。\n",
    "\n",
    "\n",
    "例：\n",
    "```\n",
    "foo.wav|hanako|JP|こんにちは、元気ですか？\n",
    "bar.wav|taro|JP|はい、聞こえています……。何か用ですか？\n",
    "style1/baz.wav|hanako|JP|今日はいい天気ですね。\n",
    "style1/qux.wav|taro|JP|はい、そうですね。\n",
    "...\n",
    "english_teacher.wav|Mary|EN|How are you? I'm fine, thank you, and you?\n",
    "...\n",
    "```\n",
    "もちろん日本語話者の単一話者データセットでも構いません。"
   ]
  },
  {
   "cell_type": "markdown",
   "metadata": {
    "id": "5r85-W20ECcr"
   },
   "source": [
    "## 3. 学習の前処理\n",
    "\n",
    "次に学習の前処理を行います。必要なパラメータをここで指定します。次のセルに設定等を入力して実行してください。「～～かどうか」は`True`もしくは`False`を指定してください。"
   ]
  },
  {
   "cell_type": "code",
   "execution_count": null,
   "metadata": {
    "id": "CXR7kjuF5GlE"
   },
   "outputs": [],
   "source": [
    "# 上でつけたフォルダの名前`Data/{model_name}/`\n",
    "model_name = \"your_model_name\"\n",
    "\n",
    "# JP-Extra （日本語特化版）を使うかどうか。日本語の能力が向上する代わりに英語と中国語は使えなくなります。\n",
    "use_jp_extra = True\n",
    "\n",
    "# 学習のバッチサイズ。VRAMのはみ出具合に応じて調整してください。\n",
    "batch_size = 4\n",
    "\n",
    "# 学習のエポック数（データセットを合計何周するか）。\n",
    "# 100で多すぎるほどかもしれませんが、もっと多くやると質が上がるのかもしれません。\n",
    "epochs = 100\n",
    "\n",
    "# 保存頻度。何ステップごとにモデルを保存するか。分からなければデフォルトのままで。\n",
    "save_every_steps = 1000\n",
    "\n",
    "# 音声ファイルの音量を正規化するかどうか\n",
    "normalize = False\n",
    "\n",
    "# 音声ファイルの開始・終了にある無音区間を削除するかどうか\n",
    "trim = False\n",
    "\n",
    "# 読みのエラーが出た場合にどうするか。\n",
    "# \"raise\"ならテキスト前処理が終わったら中断、\"skip\"なら読めない行は学習に使わない、\"use\"なら無理やり使う\n",
    "yomi_error = \"skip\""
   ]
  },
  {
   "cell_type": "markdown",
   "metadata": {
    "id": "BFZdLTtpAWvT"
   },
   "source": [
    "上のセルが実行されたら、次のセルを実行して学習の前処理を行います。"
   ]
  },
  {
   "cell_type": "code",
   "execution_count": null,
   "metadata": {
    "colab": {
     "base_uri": "https://localhost:8080/"
    },
    "id": "xMVaOIPLabV5",
    "outputId": "36b1c2b2-6df0-4d00-d86a-519a0fc0af63"
   },
   "outputs": [],
   "source": [
    "from gradio_tabs.train import preprocess_all\n",
    "from style_bert_vits2.nlp.japanese import pyopenjtalk_worker\n",
    "\n",
    "\n",
    "pyopenjtalk_worker.initialize_worker()\n",
    "\n",
    "preprocess_all(\n",
    "    model_name=model_name,\n",
    "    batch_size=batch_size,\n",
    "    epochs=epochs,\n",
    "    save_every_steps=save_every_steps,\n",
    "    num_processes=2,\n",
    "    normalize=normalize,\n",
    "    trim=trim,\n",
    "    freeze_EN_bert=False,\n",
    "    freeze_JP_bert=False,\n",
    "    freeze_ZH_bert=False,\n",
    "    freeze_style=False,\n",
    "    freeze_decoder=False,\n",
    "    use_jp_extra=use_jp_extra,\n",
    "    val_per_lang=0,\n",
    "    log_interval=200,\n",
    "    yomi_error=yomi_error,\n",
    ")"
   ]
  },
  {
   "cell_type": "markdown",
   "metadata": {
    "id": "sVhwI5C-AWvT"
   },
   "source": [
    "## 4. 学習\n",
    "\n",
    "前処理が正常に終わったら、学習を行います。次のセルを実行すると学習が始まります。\n",
    "\n",
    "学習の結果は、上で指定した`save_every_steps`の間隔で、Google Driveの中の`Style-Bert-VITS2/Data/{モデルの名前}/model_assets/`フォルダに保存されます。\n",
    "\n",
    "このフォルダをダウンロードし、ローカルのStyle-Bert-VITS2の`model_assets`フォルダに上書きすれば、学習結果を使うことができます。"
   ]
  },
  {
   "cell_type": "code",
   "execution_count": null,
   "metadata": {
    "id": "laieKrbEb6Ij"
   },
   "outputs": [],
   "source": [
    "# 上でつけたモデル名を入力。学習を途中からする場合はきちんとモデルが保存されているフォルダ名を入力。\n",
    "model_name = \"your_model_name\"\n",
    "\n",
    "\n",
    "import yaml\n",
    "from gradio_tabs.train import get_path\n",
    "\n",
    "paths = get_path(model_name)\n",
    "dataset_path = str(paths.dataset_path)\n",
    "config_path = str(paths.config_path)\n",
    "\n",
    "with open(\"default_config.yml\", \"r\", encoding=\"utf-8\") as f:\n",
    "    yml_data = yaml.safe_load(f)\n",
    "yml_data[\"model_name\"] = model_name\n",
    "with open(\"config.yml\", \"w\", encoding=\"utf-8\") as f:\n",
    "    yaml.dump(yml_data, f, allow_unicode=True)"
   ]
  },
  {
   "cell_type": "code",
   "execution_count": null,
   "metadata": {
    "colab": {
     "background_save": true,
     "base_uri": "https://localhost:8080/"
    },
    "id": "JqGeHNabAWvT",
    "outputId": "c51b422c-728b-420b-fa92-b787fa058adf"
   },
   "outputs": [],
   "source": [
    "# 日本語特化版を「使う」場合\n",
    "!python train_ms_jp_extra.py --config {config_path} --model {dataset_path} --assets_root {assets_root}"
   ]
  },
  {
   "cell_type": "code",
   "execution_count": null,
   "metadata": {
    "id": "rVbjh-WPAWvU"
   },
   "outputs": [],
   "source": [
    "# 日本語特化版を「使わない」場合\n",
    "!python train_ms.py --config {config_path} --model {dataset_path} --assets_root {assets_root}"
   ]
  },
  {
   "cell_type": "code",
   "execution_count": null,
   "metadata": {
    "colab": {
     "base_uri": "https://localhost:8080/"
    },
    "id": "c7g0hrdeP1Tl",
    "outputId": "4bb9d21e-50df-4ba5-a547-daa78a4b63dc"
   },
   "outputs": [],
   "source": [
    "# 学習結果を試す・マージ・スタイル分けはこちらから\n",
    "!python app.py --share"
   ]
  }
 ],
 "metadata": {
  "accelerator": "GPU",
  "colab": {
   "gpuType": "T4",
   "provenance": []
  },
  "kernelspec": {
   "display_name": "venv",
   "language": "python",
   "name": "python3"
  },
  "language_info": {
   "codemirror_mode": {
    "name": "ipython",
    "version": 3
   },
   "file_extension": ".py",
   "mimetype": "text/x-python",
   "name": "python",
   "nbconvert_exporter": "python",
   "pygments_lexer": "ipython3",
   "version": "3.10.11"
  }
 },
 "nbformat": 4,
 "nbformat_minor": 0
}<|MERGE_RESOLUTION|>--- conflicted
+++ resolved
@@ -55,13 +55,9 @@
     "!git clone https://github.com/litagin02/Style-Bert-VITS2.git\n",
     "%cd Style-Bert-VITS2/\n",
     "!uv pip install --system -r requirements-colab.txt --no-progress\n",
-<<<<<<< HEAD
-    "!python initialize.py --skip_default_models"
-=======
     "!python initialize.py --skip_default_models\n",
     "\n",
     "exit()"
->>>>>>> 1d7a7a0d
    ]
   },
   {
