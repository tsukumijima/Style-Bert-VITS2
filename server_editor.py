--- conflicted
+++ resolved
@@ -203,14 +203,11 @@
     onnx_bert_models.load_tokenizer(Languages.JP)
 
 model_holder = TTSModelHolder(
-<<<<<<< HEAD
     model_dir,
     device=device,
     onnx_providers=torch_device_to_onnx_providers(device),
+    ignore_onnx=False,
     use_fp16=args.fp16,
-=======
-    model_dir, device, torch_device_to_onnx_providers(device), ignore_onnx=False
->>>>>>> 43ddce45
 )
 if len(model_holder.model_names) == 0:
     logger.error(f"Models not found in {model_dir}.")
