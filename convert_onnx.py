# Usage: .venv/bin/python convert_onnx.py --model model_assets/koharune-ami/koharune-ami.safetensors
#        .venv/bin/python convert_onnx.py --model model_assets/ (All models in the directory will be converted)
# https://github.com/tuna2134/sbv2-api/blob/main/scripts/convert/convert_model.py を参考に実装した

<<<<<<< HEAD
=======
# MIT License
# Copyright (c) 2024 tuna2134
#
# Permission is hereby granted, free of charge, to any person obtaining a copy
# of this software and associated documentation files (the "Software"), to deal
# in the Software without restriction, including without limitation the rights
# to use, copy, modify, merge, publish, distribute, sublicense, and/or sell
# copies of the Software, and to permit persons to whom the Software is
# furnished to do so, subject to the following conditions:

# The above copyright notice and this permission notice shall be included in all
# copies or substantial portions of the Software.
#
# THE SOFTWARE IS PROVIDED "AS IS", WITHOUT WARRANTY OF ANY KIND, EXPRESS OR
# IMPLIED, INCLUDING BUT NOT LIMITED TO THE WARRANTIES OF MERCHANTABILITY,
# FITNESS FOR A PARTICULAR PURPOSE AND NONINFRINGEMENT. IN NO EVENT SHALL THE
# AUTHORS OR COPYRIGHT HOLDERS BE LIABLE FOR ANY CLAIM, DAMAGES OR OTHER
# LIABILITY, WHETHER IN AN ACTION OF CONTRACT, TORT OR OTHERWISE, ARISING FROM,
# OUT OF OR IN CONNECTION WITH THE SOFTWARE OR THE USE OR OTHER DEALINGS IN THE
# SOFTWARE.

>>>>>>> 1a44c9d4
import re
import time
import uuid
from argparse import ArgumentParser
from pathlib import Path
from typing import BinaryIO, cast

import aivmlib
import onnx
import torch
from aivmlib.schemas.aivm_manifest import AivmMetadata, ModelArchitecture
from onnxsim import model_info, simplify
from rich import print
from rich.rule import Rule
from rich.style import Style

from style_bert_vits2.constants import (
    DEFAULT_ASSIST_TEXT_WEIGHT,
    DEFAULT_STYLE,
    DEFAULT_STYLE_WEIGHT,
    Languages,
)
from style_bert_vits2.models.infer import get_text
from style_bert_vits2.models.models import SynthesizerTrn
from style_bert_vits2.models.models_jp_extra import (
    SynthesizerTrn as SynthesizerTrnJPExtra,
)
from style_bert_vits2.tts_model import TTSModel


def generate_aivm_metadata(
    hyper_parameters_file: BinaryIO,
    style_vectors_file: BinaryIO,
    model_file_name: str,
    model_uuid: uuid.UUID,
<<<<<<< HEAD
) -> AivmMetadata:
=======
):
    try:
        import aivmlib
        from aivmlib.schemas.aivm_manifest import ModelArchitecture
    except ImportError:
        raise ImportError(
            "aivmlib is not installed. Please install it using `pip install aivmlib`."
        )
>>>>>>> 1a44c9d4

    # AIVM メタデータを生成
    metadata = aivmlib.generate_aivm_metadata(
        # 実際に JP-Extra かどうかはハイパーパラメータの値を元に自動判定されるので、ここでは JP-Extra を指定
        ModelArchitecture.StyleBertVITS2JPExtra,
        hyper_parameters_file,
        style_vectors_file,
    )

    # モデルファイル名からエポック数とステップ数を抽出
    epoch_match = re.search(r"e(\d{2,})", model_file_name)  # "e" の後ろに2桁以上の数字
    step_match = re.search(r"s(\d{2,})", model_file_name)  # "s" の後ろに2桁以上の数字

    # エポック数を設定
    if epoch_match:
        metadata.manifest.training_epochs = int(epoch_match.group(1))
    # ステップ数を設定
    if step_match:
        metadata.manifest.training_steps = int(step_match.group(1))

    # UUID を設定
    metadata.manifest.uuid = model_uuid

    return metadata


if __name__ == "__main__":
    start_time = time.time()
    parser = ArgumentParser()
    parser.add_argument(
        "--model", required=True, help="Path to the model file or directory"
    )
    parser.add_argument(
        "--force-convert",
        action="store_true",
        help="Already converted models will be overwritten",
    )
    parser.add_argument(
        "--aivm",
        action="store_true",
        help="Generate AIVM file from Safetensors model",
    )
    parser.add_argument(
        "--aivmx",
        action="store_true",
        help="Generate AIVMX file from ONNX model",
    )
    args = parser.parse_args()

    # --model に指定されたパスがディレクトリの時、配下にある全ての .safetensors ファイルを対象に変換する
    model_paths: list[Path] = []
    if Path(args.model).is_dir():
        for path in Path(args.model).glob("**/*.safetensors"):
            # . から始まるファイルは除外
            if not path.name.startswith("."):
                model_paths.append(path)
    else:
        model_paths.append(Path(args.model))

    for model_path in model_paths:

        # モデルの入出力先ファイルパスを取得
        onnx_temp_model_path = model_path.parent / f"{model_path.stem}_temp.onnx"
        onnx_optimized_model_path = model_path.parent / f"{model_path.stem}.onnx"
        config_path = model_path.parent / "config.json"
        style_vec_path = model_path.parent / "style_vectors.npy"
        aivm_path = model_path.parent / f"{model_path.stem}.aivm"
        aivmx_path = model_path.parent / f"{model_path.stem}.aivmx"
        assert model_path.exists(), "Model file does not exist"
        assert config_path.exists(), "Config file does not exist"
        assert style_vec_path.exists(), "Style vector file does not exist"
        assert model_path.suffix != ".onnx", "Model file is already ONNX"
        print(Rule(characters="=", style=Style(color="blue")))
        print(f"[bold cyan]Model file:[/bold cyan] {model_path}")
        print(f"[bold cyan]Config file:[/bold cyan] {config_path}")
        print(f"[bold cyan]Style vector file:[/bold cyan] {style_vec_path}")
        print(Rule(characters="=", style=Style(color="blue")))

        # すでに ONNX モデルが存在する場合、--force-convert オプションが指定されていない場合はスキップ
        if onnx_optimized_model_path.exists() and not args.force_convert:
            print(
                f"[bold yellow]ONNX model already exists: {onnx_optimized_model_path}[/bold yellow]"
            )
            print(
                "[bold]If you want to overwrite it, use the --force-convert option.[/bold]"
            )
            print(Rule(characters="=", style=Style(color="blue")))

        # ONNX モデルが存在しない場合、ONNX モデルを生成
        else:
            # PyTorch モデルを読み込む
            device = "cpu"
            tts_model = TTSModel(
                model_path=model_path,
                config_path=config_path,
                style_vec_path=style_vec_path,
                device=device,
            )
            tts_model.load()
            if DEFAULT_STYLE in tts_model.style2id:
                style_id = tts_model.style2id[DEFAULT_STYLE]
            else:
                style_id = 0  # 通常デフォルトスタイルのインデックスは 0 になる
            assert tts_model.net_g is not None, "Model is not loaded"

            # 音声合成に必要な BERT 特徴量・音素列・アクセント列・言語 ID を取得
            # JP-Extra モデルアーキテクチャの場合、bert (中国語の BERT 特徴量) や en_bert (英語の BERT 特徴量) は
            # torch.zeros() で適当に埋められており、推論には ja_bert (日本語の BERT 特徴量) のみが使用される
            bert, ja_bert, en_bert, phones, tones, lang_ids = get_text(
                "今日はいい天気ですね。",
                Languages.JP,
                tts_model.hyper_parameters,
                device,
                assist_text=None,
                assist_text_weight=DEFAULT_ASSIST_TEXT_WEIGHT,
                given_phone=None,
                given_tone=None,
            )

            # スタイルベクトルを取得
            style_vector = tts_model.get_style_vector(style_id, DEFAULT_STYLE_WEIGHT)
<<<<<<< HEAD

            # モデルの入力を作成
            x_tst = phones.to(device).unsqueeze(0)
            tones = tones.to(device).unsqueeze(0)
            lang_ids = lang_ids.to(device).unsqueeze(0)
            bert = bert.to(device).unsqueeze(0)
            ja_bert = ja_bert.to(device).unsqueeze(0)
            en_bert = en_bert.to(device).unsqueeze(0)
            x_tst_lengths = torch.LongTensor([phones.size(0)]).to(device)
            style_vec_tensor = torch.from_numpy(style_vector).to(device).unsqueeze(0)
            sid = 0
            sid_tensor = torch.LongTensor([sid]).to(device)
            length_scale = torch.tensor(1.0)
            sdp_ratio = torch.tensor(0.0)
            noise_scale = torch.tensor(0.667)
            noise_scale_w = torch.tensor(0.8)

            # JP-Extra モデルアーキテクチャ向けの ONNX 変換ロジック
            if isinstance(tts_model.net_g, SynthesizerTrnJPExtra):

                # SynthesizerTrnJPExtra の forward メソッドをオーバーライド
                def forward_jp_extra(
                    x: torch.Tensor,
                    x_lengths: torch.Tensor,
                    sid: torch.Tensor,
                    tone: torch.Tensor,
                    language: torch.Tensor,
                    bert: torch.Tensor,
                    style_vec: torch.Tensor,
                    length_scale: float = 1.0,
                    sdp_ratio: float = 0.0,
                    noise_scale: float = 0.667,
                    noise_scale_w: float = 0.8,
                ) -> tuple[
                    torch.Tensor, torch.Tensor, torch.Tensor, tuple[torch.Tensor, ...]
                ]:
                    return cast(SynthesizerTrnJPExtra, tts_model.net_g).infer(
                        x,
                        x_lengths,
                        sid,
                        tone,
                        language,
                        bert,
                        style_vec,
                        length_scale=length_scale,
                        sdp_ratio=sdp_ratio,
                        noise_scale=noise_scale,
                        noise_scale_w=noise_scale_w,
                    )

=======

            # モデルの入力を作成
            x_tst = phones.to(device).unsqueeze(0)
            tones = tones.to(device).unsqueeze(0)
            lang_ids = lang_ids.to(device).unsqueeze(0)
            bert = bert.to(device).unsqueeze(0)
            ja_bert = ja_bert.to(device).unsqueeze(0)
            en_bert = en_bert.to(device).unsqueeze(0)
            x_tst_lengths = torch.LongTensor([phones.size(0)]).to(device)
            style_vec_tensor = torch.from_numpy(style_vector).to(device).unsqueeze(0)
            sid = 0
            sid_tensor = torch.LongTensor([sid]).to(device)
            length_scale = torch.tensor(1.0)
            sdp_ratio = torch.tensor(0.0)
            noise_scale = torch.tensor(0.667)
            noise_scale_w = torch.tensor(0.8)

            # JP-Extra モデルアーキテクチャ向けの ONNX 変換ロジック
            if isinstance(tts_model.net_g, SynthesizerTrnJPExtra):

                # SynthesizerTrnJPExtra の forward メソッドをオーバーライド
                def forward_jp_extra(
                    x: torch.Tensor,
                    x_lengths: torch.Tensor,
                    sid: torch.Tensor,
                    tone: torch.Tensor,
                    language: torch.Tensor,
                    bert: torch.Tensor,
                    style_vec: torch.Tensor,
                    length_scale: float = 1.0,
                    sdp_ratio: float = 0.0,
                    noise_scale: float = 0.667,
                    noise_scale_w: float = 0.8,
                ) -> tuple[
                    torch.Tensor, torch.Tensor, torch.Tensor, tuple[torch.Tensor, ...]
                ]:
                    return cast(SynthesizerTrnJPExtra, tts_model.net_g).infer(
                        x,
                        x_lengths,
                        sid,
                        tone,
                        language,
                        bert,
                        style_vec,
                        length_scale=length_scale,
                        sdp_ratio=sdp_ratio,
                        noise_scale=noise_scale,
                        noise_scale_w=noise_scale_w,
                    )

>>>>>>> 1a44c9d4
                tts_model.net_g.forward = forward_jp_extra  # type: ignore

                # モデルを ONNX に変換
                print(Rule(characters="=", style=Style(color="blue")))
                print(
                    "[bold cyan]Exporting ONNX model... (Architecture: JP-Extra)[/bold cyan]"
                )
                print(Rule(characters="=", style=Style(color="blue")))
                export_start_time = time.time()
                torch.onnx.export(
                    model=tts_model.net_g,
                    args=(
                        x_tst,
                        x_tst_lengths,
                        sid_tensor,
                        tones,
                        lang_ids,
                        ja_bert,
                        style_vec_tensor,
                        length_scale,
                        sdp_ratio,
                        noise_scale,
                        noise_scale_w,
                    ),
                    f=str(onnx_temp_model_path),
                    verbose=False,
                    input_names=[
                        "x_tst",
                        "x_tst_lengths",
                        "sid",
                        "tones",
                        "language",
                        "bert",
                        "style_vec",
                        "length_scale",
                        "sdp_ratio",
                        "noise_scale",
                        "noise_scale_w",
                    ],
                    output_names=["output"],
                    dynamic_axes={
                        "x_tst": {0: "batch_size", 1: "x_tst_max_length"},
                        "x_tst_lengths": {0: "batch_size"},
                        "sid": {0: "batch_size"},
                        "tones": {0: "batch_size", 1: "x_tst_max_length"},
                        "language": {0: "batch_size", 1: "x_tst_max_length"},
                        "bert": {0: "batch_size", 2: "x_tst_max_length"},
                        "style_vec": {0: "batch_size"},
                    },
                )
                print(
                    f"[bold green]ONNX model exported to {onnx_temp_model_path} ({time.time() - export_start_time:.2f}s)[/bold green]"
                )

            # 非 JP-Extra モデルアーキテクチャ向けの ONNX 変換ロジック
            else:
<<<<<<< HEAD

                # SynthesizerTrn の forward メソッドをオーバーライド
                def forward_non_jp_extra(
                    x: torch.Tensor,
                    x_lengths: torch.Tensor,
                    sid: torch.Tensor,
                    tone: torch.Tensor,
                    language: torch.Tensor,
                    bert: torch.Tensor,
                    ja_bert: torch.Tensor,
                    en_bert: torch.Tensor,
                    style_vec: torch.Tensor,
                    length_scale: float = 1.0,
                    sdp_ratio: float = 0.0,
                    noise_scale: float = 0.667,
                    noise_scale_w: float = 0.8,
                ) -> tuple[
                    torch.Tensor, torch.Tensor, torch.Tensor, tuple[torch.Tensor, ...]
                ]:
                    return cast(SynthesizerTrn, tts_model.net_g).infer(
                        x,
                        x_lengths,
                        sid,
                        tone,
                        language,
                        bert,
                        ja_bert,
                        en_bert,
                        style_vec,
                        length_scale=length_scale,
                        sdp_ratio=sdp_ratio,
                        noise_scale=noise_scale,
                        noise_scale_w=noise_scale_w,
                    )

                tts_model.net_g.forward = forward_non_jp_extra  # type: ignore

                # モデルを ONNX に変換
                print(Rule(characters="=", style=Style(color="blue")))
                print(
                    "[bold cyan]Exporting ONNX model... (Architecture: Non-JP-Extra)[/bold cyan]"
                )
                print(Rule(characters="=", style=Style(color="blue")))
                export_start_time = time.time()
                torch.onnx.export(
                    model=tts_model.net_g,
                    args=(
                        x_tst,
                        x_tst_lengths,
                        sid_tensor,
                        tones,
                        lang_ids,
                        bert,
                        ja_bert,
                        en_bert,
                        style_vec_tensor,
                        length_scale,
                        sdp_ratio,
                        noise_scale,
                        noise_scale_w,
                    ),
                    f=str(onnx_temp_model_path),
                    verbose=False,
                    input_names=[
                        "x_tst",
                        "x_tst_lengths",
                        "sid",
                        "tones",
                        "language",
                        "bert",
                        "ja_bert",
                        "en_bert",
                        "style_vec",
                        "length_scale",
                        "sdp_ratio",
                        "noise_scale",
                        "noise_scale_w",
                    ],
                    output_names=["output"],
                    dynamic_axes={
                        "x_tst": {0: "batch_size", 1: "x_tst_max_length"},
                        "x_tst_lengths": {0: "batch_size"},
                        "sid": {0: "batch_size"},
                        "tones": {0: "batch_size", 1: "x_tst_max_length"},
                        "language": {0: "batch_size", 1: "x_tst_max_length"},
                        "bert": {0: "batch_size", 2: "x_tst_max_length"},
                        "ja_bert": {0: "batch_size", 2: "x_tst_max_length"},
                        "en_bert": {0: "batch_size", 2: "x_tst_max_length"},
                        "style_vec": {0: "batch_size"},
                    },
                )
                print(
                    f"[bold green]ONNX model exported to {onnx_temp_model_path} ({time.time() - export_start_time:.2f}s)[/bold green]"
                )

=======

                # SynthesizerTrn の forward メソッドをオーバーライド
                def forward_non_jp_extra(
                    x: torch.Tensor,
                    x_lengths: torch.Tensor,
                    sid: torch.Tensor,
                    tone: torch.Tensor,
                    language: torch.Tensor,
                    bert: torch.Tensor,
                    ja_bert: torch.Tensor,
                    en_bert: torch.Tensor,
                    style_vec: torch.Tensor,
                    length_scale: float = 1.0,
                    sdp_ratio: float = 0.0,
                    noise_scale: float = 0.667,
                    noise_scale_w: float = 0.8,
                ) -> tuple[
                    torch.Tensor, torch.Tensor, torch.Tensor, tuple[torch.Tensor, ...]
                ]:
                    return cast(SynthesizerTrn, tts_model.net_g).infer(
                        x,
                        x_lengths,
                        sid,
                        tone,
                        language,
                        bert,
                        ja_bert,
                        en_bert,
                        style_vec,
                        length_scale=length_scale,
                        sdp_ratio=sdp_ratio,
                        noise_scale=noise_scale,
                        noise_scale_w=noise_scale_w,
                    )

                tts_model.net_g.forward = forward_non_jp_extra  # type: ignore

                # モデルを ONNX に変換
                print(Rule(characters="=", style=Style(color="blue")))
                print(
                    "[bold cyan]Exporting ONNX model... (Architecture: Non-JP-Extra)[/bold cyan]"
                )
                print(Rule(characters="=", style=Style(color="blue")))
                export_start_time = time.time()
                torch.onnx.export(
                    model=tts_model.net_g,
                    args=(
                        x_tst,
                        x_tst_lengths,
                        sid_tensor,
                        tones,
                        lang_ids,
                        bert,
                        ja_bert,
                        en_bert,
                        style_vec_tensor,
                        length_scale,
                        sdp_ratio,
                        noise_scale,
                        noise_scale_w,
                    ),
                    f=str(onnx_temp_model_path),
                    verbose=False,
                    input_names=[
                        "x_tst",
                        "x_tst_lengths",
                        "sid",
                        "tones",
                        "language",
                        "bert",
                        "ja_bert",
                        "en_bert",
                        "style_vec",
                        "length_scale",
                        "sdp_ratio",
                        "noise_scale",
                        "noise_scale_w",
                    ],
                    output_names=["output"],
                    dynamic_axes={
                        "x_tst": {0: "batch_size", 1: "x_tst_max_length"},
                        "x_tst_lengths": {0: "batch_size"},
                        "sid": {0: "batch_size"},
                        "tones": {0: "batch_size", 1: "x_tst_max_length"},
                        "language": {0: "batch_size", 1: "x_tst_max_length"},
                        "bert": {0: "batch_size", 2: "x_tst_max_length"},
                        "ja_bert": {0: "batch_size", 2: "x_tst_max_length"},
                        "en_bert": {0: "batch_size", 2: "x_tst_max_length"},
                        "style_vec": {0: "batch_size"},
                    },
                )
                print(
                    f"[bold green]ONNX model exported to {onnx_temp_model_path} ({time.time() - export_start_time:.2f}s)[/bold green]"
                )

>>>>>>> 1a44c9d4
            # ONNX モデルを最適化
            print(Rule(characters="=", style=Style(color="blue")))
            print("[bold cyan]Optimizing ONNX model...[/bold cyan]")
            print(Rule(characters="=", style=Style(color="blue")))
            optimize_start_time = time.time()
            onnx_model = onnx.load(onnx_temp_model_path)
            simplified_onnx_model, check = simplify(onnx_model)
            onnx.save(simplified_onnx_model, onnx_optimized_model_path)
            print(
                f"[bold green]ONNX model optimized and saved to {onnx_optimized_model_path} ({time.time() - optimize_start_time:.2f}s)[/bold green]"
            )
            print(
                f"[bold]Total Time: {time.time() - start_time:.2f}s / "
                f"Size: {onnx_temp_model_path.stat().st_size / 1000 / 1000:.2f}MB -> "
                f"{onnx_optimized_model_path.stat().st_size / 1000 / 1000:.2f}MB[/bold]"
            )
            onnx_temp_model_path.unlink()
            print(Rule(characters="=", style=Style(color="blue")))
            print("[bold cyan]Optimized model info:[/bold cyan]")
            model_info.print_simplifying_info(onnx_model, simplified_onnx_model)
            print(Rule(characters="=", style=Style(color="blue")))

        # AIVM/AIVMX ファイルを生成
        if args.aivm or args.aivmx:
<<<<<<< HEAD
=======
            try:
                import aivmlib
            except ImportError:
                raise ImportError(
                    "aivmlib is not installed. Please install it using `pip install aivmlib`."
                )

>>>>>>> 1a44c9d4
            # 共通の UUID を生成
            model_uuid = uuid.uuid4()

            # AIVM メタデータを生成
            with config_path.open("rb") as hyper_parameters_file:
                with style_vec_path.open("rb") as style_vectors_file:
                    aivm_metadata = generate_aivm_metadata(
                        hyper_parameters_file,
                        style_vectors_file,
                        model_path.name,
                        model_uuid,
                    )

            # AIVM ファイルを生成
            if args.aivm and (not aivm_path.exists() or args.force_convert):
                print("[bold cyan]Generating AIVM file...[/bold cyan]")
                print(Rule(characters="=", style=Style(color="blue")))
                with model_path.open("rb") as safetensors_file:
                    new_aivm_file_content = aivmlib.write_aivm_metadata(safetensors_file, aivm_metadata)  # fmt: skip
                    with aivm_path.open("wb") as f:
                        f.write(new_aivm_file_content)
                print(f"[bold green]Generated AIVM file: {aivm_path}[/bold green]")
                print(Rule(characters="=", style=Style(color="blue")))

            # AIVMX ファイルを生成
            if args.aivmx and (not aivmx_path.exists() or args.force_convert):
                print("[bold cyan]Generating AIVMX file...[/bold cyan]")
                print(Rule(characters="=", style=Style(color="blue")))
                with onnx_optimized_model_path.open("rb") as onnx_file:
                    new_aivmx_file_content = aivmlib.write_aivmx_metadata(onnx_file, aivm_metadata)  # fmt: skip
                    with aivmx_path.open("wb") as f:
                        f.write(new_aivmx_file_content)
                print(f"[bold green]Generated AIVMX file: {aivmx_path}[/bold green]")
                print(Rule(characters="=", style=Style(color="blue")))<|MERGE_RESOLUTION|>--- conflicted
+++ resolved
@@ -2,8 +2,6 @@
 #        .venv/bin/python convert_onnx.py --model model_assets/ (All models in the directory will be converted)
 # https://github.com/tuna2134/sbv2-api/blob/main/scripts/convert/convert_model.py を参考に実装した
 
-<<<<<<< HEAD
-=======
 # MIT License
 # Copyright (c) 2024 tuna2134
 #
@@ -25,7 +23,6 @@
 # OUT OF OR IN CONNECTION WITH THE SOFTWARE OR THE USE OR OTHER DEALINGS IN THE
 # SOFTWARE.
 
->>>>>>> 1a44c9d4
 import re
 import time
 import uuid
@@ -33,10 +30,8 @@
 from pathlib import Path
 from typing import BinaryIO, cast
 
-import aivmlib
 import onnx
 import torch
-from aivmlib.schemas.aivm_manifest import AivmMetadata, ModelArchitecture
 from onnxsim import model_info, simplify
 from rich import print
 from rich.rule import Rule
@@ -61,9 +56,6 @@
     style_vectors_file: BinaryIO,
     model_file_name: str,
     model_uuid: uuid.UUID,
-<<<<<<< HEAD
-) -> AivmMetadata:
-=======
 ):
     try:
         import aivmlib
@@ -72,7 +64,6 @@
         raise ImportError(
             "aivmlib is not installed. Please install it using `pip install aivmlib`."
         )
->>>>>>> 1a44c9d4
 
     # AIVM メタデータを生成
     metadata = aivmlib.generate_aivm_metadata(
@@ -194,7 +185,6 @@
 
             # スタイルベクトルを取得
             style_vector = tts_model.get_style_vector(style_id, DEFAULT_STYLE_WEIGHT)
-<<<<<<< HEAD
 
             # モデルの入力を作成
             x_tst = phones.to(device).unsqueeze(0)
@@ -245,58 +235,6 @@
                         noise_scale_w=noise_scale_w,
                     )
 
-=======
-
-            # モデルの入力を作成
-            x_tst = phones.to(device).unsqueeze(0)
-            tones = tones.to(device).unsqueeze(0)
-            lang_ids = lang_ids.to(device).unsqueeze(0)
-            bert = bert.to(device).unsqueeze(0)
-            ja_bert = ja_bert.to(device).unsqueeze(0)
-            en_bert = en_bert.to(device).unsqueeze(0)
-            x_tst_lengths = torch.LongTensor([phones.size(0)]).to(device)
-            style_vec_tensor = torch.from_numpy(style_vector).to(device).unsqueeze(0)
-            sid = 0
-            sid_tensor = torch.LongTensor([sid]).to(device)
-            length_scale = torch.tensor(1.0)
-            sdp_ratio = torch.tensor(0.0)
-            noise_scale = torch.tensor(0.667)
-            noise_scale_w = torch.tensor(0.8)
-
-            # JP-Extra モデルアーキテクチャ向けの ONNX 変換ロジック
-            if isinstance(tts_model.net_g, SynthesizerTrnJPExtra):
-
-                # SynthesizerTrnJPExtra の forward メソッドをオーバーライド
-                def forward_jp_extra(
-                    x: torch.Tensor,
-                    x_lengths: torch.Tensor,
-                    sid: torch.Tensor,
-                    tone: torch.Tensor,
-                    language: torch.Tensor,
-                    bert: torch.Tensor,
-                    style_vec: torch.Tensor,
-                    length_scale: float = 1.0,
-                    sdp_ratio: float = 0.0,
-                    noise_scale: float = 0.667,
-                    noise_scale_w: float = 0.8,
-                ) -> tuple[
-                    torch.Tensor, torch.Tensor, torch.Tensor, tuple[torch.Tensor, ...]
-                ]:
-                    return cast(SynthesizerTrnJPExtra, tts_model.net_g).infer(
-                        x,
-                        x_lengths,
-                        sid,
-                        tone,
-                        language,
-                        bert,
-                        style_vec,
-                        length_scale=length_scale,
-                        sdp_ratio=sdp_ratio,
-                        noise_scale=noise_scale,
-                        noise_scale_w=noise_scale_w,
-                    )
-
->>>>>>> 1a44c9d4
                 tts_model.net_g.forward = forward_jp_extra  # type: ignore
 
                 # モデルを ONNX に変換
@@ -353,7 +291,6 @@
 
             # 非 JP-Extra モデルアーキテクチャ向けの ONNX 変換ロジック
             else:
-<<<<<<< HEAD
 
                 # SynthesizerTrn の forward メソッドをオーバーライド
                 def forward_non_jp_extra(
@@ -449,103 +386,6 @@
                     f"[bold green]ONNX model exported to {onnx_temp_model_path} ({time.time() - export_start_time:.2f}s)[/bold green]"
                 )
 
-=======
-
-                # SynthesizerTrn の forward メソッドをオーバーライド
-                def forward_non_jp_extra(
-                    x: torch.Tensor,
-                    x_lengths: torch.Tensor,
-                    sid: torch.Tensor,
-                    tone: torch.Tensor,
-                    language: torch.Tensor,
-                    bert: torch.Tensor,
-                    ja_bert: torch.Tensor,
-                    en_bert: torch.Tensor,
-                    style_vec: torch.Tensor,
-                    length_scale: float = 1.0,
-                    sdp_ratio: float = 0.0,
-                    noise_scale: float = 0.667,
-                    noise_scale_w: float = 0.8,
-                ) -> tuple[
-                    torch.Tensor, torch.Tensor, torch.Tensor, tuple[torch.Tensor, ...]
-                ]:
-                    return cast(SynthesizerTrn, tts_model.net_g).infer(
-                        x,
-                        x_lengths,
-                        sid,
-                        tone,
-                        language,
-                        bert,
-                        ja_bert,
-                        en_bert,
-                        style_vec,
-                        length_scale=length_scale,
-                        sdp_ratio=sdp_ratio,
-                        noise_scale=noise_scale,
-                        noise_scale_w=noise_scale_w,
-                    )
-
-                tts_model.net_g.forward = forward_non_jp_extra  # type: ignore
-
-                # モデルを ONNX に変換
-                print(Rule(characters="=", style=Style(color="blue")))
-                print(
-                    "[bold cyan]Exporting ONNX model... (Architecture: Non-JP-Extra)[/bold cyan]"
-                )
-                print(Rule(characters="=", style=Style(color="blue")))
-                export_start_time = time.time()
-                torch.onnx.export(
-                    model=tts_model.net_g,
-                    args=(
-                        x_tst,
-                        x_tst_lengths,
-                        sid_tensor,
-                        tones,
-                        lang_ids,
-                        bert,
-                        ja_bert,
-                        en_bert,
-                        style_vec_tensor,
-                        length_scale,
-                        sdp_ratio,
-                        noise_scale,
-                        noise_scale_w,
-                    ),
-                    f=str(onnx_temp_model_path),
-                    verbose=False,
-                    input_names=[
-                        "x_tst",
-                        "x_tst_lengths",
-                        "sid",
-                        "tones",
-                        "language",
-                        "bert",
-                        "ja_bert",
-                        "en_bert",
-                        "style_vec",
-                        "length_scale",
-                        "sdp_ratio",
-                        "noise_scale",
-                        "noise_scale_w",
-                    ],
-                    output_names=["output"],
-                    dynamic_axes={
-                        "x_tst": {0: "batch_size", 1: "x_tst_max_length"},
-                        "x_tst_lengths": {0: "batch_size"},
-                        "sid": {0: "batch_size"},
-                        "tones": {0: "batch_size", 1: "x_tst_max_length"},
-                        "language": {0: "batch_size", 1: "x_tst_max_length"},
-                        "bert": {0: "batch_size", 2: "x_tst_max_length"},
-                        "ja_bert": {0: "batch_size", 2: "x_tst_max_length"},
-                        "en_bert": {0: "batch_size", 2: "x_tst_max_length"},
-                        "style_vec": {0: "batch_size"},
-                    },
-                )
-                print(
-                    f"[bold green]ONNX model exported to {onnx_temp_model_path} ({time.time() - export_start_time:.2f}s)[/bold green]"
-                )
-
->>>>>>> 1a44c9d4
             # ONNX モデルを最適化
             print(Rule(characters="=", style=Style(color="blue")))
             print("[bold cyan]Optimizing ONNX model...[/bold cyan]")
@@ -570,8 +410,6 @@
 
         # AIVM/AIVMX ファイルを生成
         if args.aivm or args.aivmx:
-<<<<<<< HEAD
-=======
             try:
                 import aivmlib
             except ImportError:
@@ -579,7 +417,6 @@
                     "aivmlib is not installed. Please install it using `pip install aivmlib`."
                 )
 
->>>>>>> 1a44c9d4
             # 共通の UUID を生成
             model_uuid = uuid.uuid4()
 
