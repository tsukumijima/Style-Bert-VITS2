__pycache__/
<<<<<<< HEAD
venv/
=======
venv*/
>>>>>>> d91c17a4
.venv*/
dist/
.coverage*
.ipynb_checkpoints/
.ruff_cache/
.DS_Store
._*

/*.yml
!/default_config.yml
/bert/*/*.bin
/bert/*/*.h5
/bert/*/*.model
/bert/*/*.safetensors
/bert/*/*.msgpack
/bert/*/*.onnx

/configs/paths.yml

/pretrained/*.safetensors
/pretrained/*.pth

/pretrained_jp_extra/*.safetensors
/pretrained_jp_extra/*.pth

/slm/*/*.bin

/scripts/test/
/scripts/lib/
/scripts/Style-Bert-VITS2/
/scripts/sbv2/
*.zip
*.csv
*.bak
/mos_results/

safetensors.ipynb
*.wav
/static/

# pyopenjtalk's dictionary
*.dic

.DS_Store
playground.ipynb
playgrounds/<|MERGE_RESOLUTION|>--- conflicted
+++ resolved
@@ -1,9 +1,5 @@
 __pycache__/
-<<<<<<< HEAD
-venv/
-=======
 venv*/
->>>>>>> d91c17a4
 .venv*/
 dist/
 .coverage*
