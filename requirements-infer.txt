--- conflicted
+++ resolved
@@ -16,11 +16,7 @@
 onnxruntime
 onnxruntime-directml; sys_platform == 'win32'
 onnxruntime-gpu; sys_platform != 'darwin'
-<<<<<<< HEAD
-onnxsim
-=======
 onnxsim-prebuilt
->>>>>>> 66de777e
 # protobuf==4.25
 psutil
 # punctuators
@@ -31,13 +27,7 @@
 pyworld-prebuilt
 # stable_ts
 # tensorboard
-<<<<<<< HEAD
 torch
 torchaudio
 transformers<4.50.0
-=======
-torch<2.4
-torchaudio<2.4
-transformers
->>>>>>> 66de777e
 umap-learn