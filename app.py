--- conflicted
+++ resolved
@@ -43,14 +43,10 @@
 
 path_config = get_path_config()
 model_holder = TTSModelHolder(
-<<<<<<< HEAD
-    Path(path_config.assets_root), device, torch_device_to_onnx_providers(device)
-=======
     Path(path_config.assets_root),
     device,
     torch_device_to_onnx_providers(device),
-    ignore_onnx=True,
->>>>>>> 66de777e
+    ignore_onnx=False,
 )
 
 with gr.Blocks(theme=GRADIO_THEME) as app:
