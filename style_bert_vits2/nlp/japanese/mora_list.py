--- conflicted
+++ resolved
@@ -51,15 +51,10 @@
 # (カタカナ, 子音, 母音)の順。子音がない場合は None を入れる。
 # 但し「ン」と「ッ」は母音のみという扱いで、「ン」は「N」、「ッ」は「q」とする。
 # （元々「ッ」は「cl」）
-<<<<<<< HEAD
 # また pyopenjtalk-plus で追加されたモーラと、エイリアスとして「ヂャ」「ヂュ」「ヂョ」「ヂェ」を独自に追加している
 # 以下に定義されているモーラは、「ヂャ」「ヂュ」「ヂョ」「ヂェ」を除き全て pyopenjtalk-plus (に内蔵されている OpenJTalk) に定義されているもの
 # ref: https://github.com/VOICEVOX/voicevox_engine/pull/1473
 __MORA_LIST_MINIMUM: list[tuple[str, Optional[str], str]] = [
-=======
-# また「デェ = dy e」は pyopenjtalk の出力（de e）と合わないため削除
-__MORA_LIST_MINIMUM: list[tuple[str, str | None, str]] = [
->>>>>>> 4621a949
     ("ヴォ", "v", "o"),
     ("ヴェ", "v", "e"),
     ("ヴィ", "v", "i"),
@@ -215,14 +210,10 @@
     ("イ", None, "i"),
     ("ア", None, "a"),
 ]
-<<<<<<< HEAD
 
 # __MORA_LIST_MINIMUM と同じ子音＋母音の組に対応するエイリアス
 # 例えば "ズ" と "ヅ" はどちらとも ("z", "u") に対応する
 __MORA_LIST_ADDITIONAL: list[tuple[str, Optional[str], str]] = [
-=======
-__MORA_LIST_ADDITIONAL: list[tuple[str, str | None, str]] = [
->>>>>>> 4621a949
     ("ヴョ", "by", "o"),
     ("ヴュ", "by", "u"),
     ("ヴャ", "by", "a"),
