import re
import sys
import unicodedata
from datetime import datetime

from e2k import C2K
from jaconv import jaconv
from num2words import num2words

from style_bert_vits2.nlp.japanese.katakana_map import KATAKANA_MAP
from style_bert_vits2.nlp.japanese.romkan import to_katakana
from style_bert_vits2.nlp.symbols import PUNCTUATIONS


# C2K の初期化
__C2K = C2K()

# 記号類の正規化マップ
__SYMBOL_REPLACE_MAP = {
    "：": ",",
    "；": ",",
    "，": ",",
    "。": ".",
    "！": "!",
    "？": "?",
    "\n": ".",
    "．": ".",
    "…": "...",
    "···": "...",
    "・・・": "...",
    "/": "/",  # スラッシュは pyopenjtalk での形態素解析処理で重要なので正規化後も残す
    "／": "/",  # スラッシュは pyopenjtalk での形態素解析処理で重要なので正規化後も残す
    "\\": ".",
    "＼": ".",
    "·": ",",
    "・": ",",
    "、": ",",
    "$": ".",
    ":": ",",
    ";": ",",
    "“": "'",
    "”": "'",
    '"': "'",
    "‘": "'",
    "’": "'",
    "（": "'",
    "）": "'",
    "(": "'",
    ")": "'",
    "「": "'",
    "」": "'",
    "《": "'",
    "》": "'",
    "【": "'",
    "】": "'",
    "[": "'",
    "]": "'",
    # NFKC 正規化後のハイフン・ダッシュの変種を全て通常半角ハイフン - \u002d に変換
    "\u02d7": "\u002d",  # ˗, Modifier Letter Minus Sign
    "\u2010": "\u002d",  # ‐, Hyphen,
    # "\u2011": "\u002d",  # ‑, Non-Breaking Hyphen, NFKC により \u2010 に変換される
    "\u2012": "\u002d",  # ‒, Figure Dash
    "\u2013": "\u002d",  # –, En Dash
    "\u2014": "\u002d",  # —, Em Dash
    "\u2015": "\u002d",  # ―, Horizontal Bar
    "\u2043": "\u002d",  # ⁃, Hyphen Bullet
    "\u2212": "\u002d",  # −, Minus Sign
    "\u23af": "\u002d",  # ⎯, Horizontal Line Extension
    "\u23e4": "\u002d",  # ⏤, Straightness
    "\u2500": "\u002d",  # ─, Box Drawings Light Horizontal
    "\u2501": "\u002d",  # ━, Box Drawings Heavy Horizontal
    "\u2e3a": "\u002d",  # ⸺, Two-Em Dash
    "\u2e3b": "\u002d",  # ⸻, Three-Em Dash
    # "～": "-",  # これは長音記号「ー」として扱うよう変更
    # "~": "-",  # これも長音記号「ー」として扱うよう変更
}
# 記号類の正規化パターン
__SYMBOL_REPLACE_PATTERN = re.compile(
    "|".join(re.escape(p) for p in __SYMBOL_REPLACE_MAP)
)

# 記号などの読み正規化マップ
# 一度リストアップしたがユースケース上不要と判断した記号はコメントアウトされている
__SYMBOL_YOMI_MAP = {
    # 一般記号
    # "@": "アット",  # カタカナに変換するとユーザー辞書登録が効かなくなり不便なためコメントアウト
    # "＠": "アット",  # カタカナに変換するとユーザー辞書登録が効かなくなり不便なためコメントアウト
    # "&": "アンド",  # カタカナに変換するとユーザー辞書登録が効かなくなり不便なためコメントアウト
    # "＆": "アンド",  # カタカナに変換するとユーザー辞書登録が効かなくなり不便なためコメントアウト
    # "*": "アスタリスク",  # 発音されると不都合な場合があるためコメントアウト
    # "＊": "アスタリスク",  # 発音されると不都合な場合があるためコメントアウト
    "#": "シャープ",
    "＃": "シャープ",
    "#️⃣": "シャープ",
    "†": "ダガー",
    "‡": "ダブルダガー",
    "§": "セクション",
    "¶": "パラグラフ",
    # 算術演算子
    "+": "プラス",
    "＋": "プラス",
    "➕": "プラス",
    "➖": "マイナス",  # 絵文字以外のハイフンは伸ばす棒と区別がつかないので記述していない
    "×": "かける",
    "✖": "かける",
    "⨯": "かける",
    "÷": "わる",
    "➗": "わる",
    # 等号・不等号
    "=": "イコール",
    "＝": "イコール",
    "≠": "ノットイコール",
    "≒": "ニアリーイコール",
    "≈": "ニアリーイコール",
    "≅": "合同",
    "≡": "合同",
    "≢": "合同でない",
    # 比較演算子
    # 山括弧は装飾的に使われることも多いため、別途数式や比較演算子として使われる場合のみ読み上げる
    "≤": "小なりイコール",
    "≦": "小なりイコール",
    "⩽": "小なりイコール",
    "≥": "大なりイコール",
    "≧": "大なりイコール",
    "⩾": "大なりイコール",
    # 単位・数値記号
    "%": "パーセント",
    "％": "パーセント",
    "٪": "パーセント",
    "﹪": "パーセント",
    "‰": "パーミル",
    "‱": "パーミリアド",
    "′": "プライム",
    "″": "ダブルプライム",
    "‴": "トリプルプライム",
    "°": "度",
    "℃": "度",
    "℉": "度",
    "±": "プラスマイナス",
    "∓": "マイナスプラス",
    "№": "ナンバー",
    "℡": "電話番号",
    "〒": "郵便番号",
    "〶": "郵便番号",
    "㏍": "株式会社",
    "℠": "エスエム",
    # "™": "ティーエム",
    "©": "コピーライト",
    # "®": "アールマーク",
    "💲": "$",  # __convert_numbers_to_words() で「100ドル」のように読み上げできるように
    # 音楽記号
    "♯": "シャープ",
    "♭": "フラット",
    "♮": "ナチュラル",
    # "♩": "音符",
    # "♪": "音符",
    # "♫": "音符",
    # "♬": "音符",
    # 数学記号
    "∧": "かつ",
    "∨": "または",
    "¬": "ノット",
    "⊕": "排他的論理和",
    "⊗": "テンソル積",
    "√": "ルート",
    "∛": "立方根",
    "∜": "四乗根",
    "∞": "無限大",
    "♾️": "無限大",
    "π": "パイ",
    "∑": "シグマ",
    "∏": "パイ積分",
    "∫": "インテグラル",
    "∬": "二重積分",
    "∭": "三重積分",
    "∮": "周回積分",
    "∯": "面積分",
    "∰": "体積分",
    "∂": "パーシャル",
    "∇": "ナブラ",
    "∝": "比例",
    # 集合記号
    "∈": "属する",
    "∉": "属さない",
    "∋": "含む",
    "∌": "含まない",
    "∪": "和集合",
    "∩": "共通部分",
    "⊂": "部分集合",
    "⊃": "上位集合",
    "⊄": "部分集合でない",
    "⊅": "上位集合でない",
    "⊆": "部分集合または等しい",
    "⊇": "上位集合または等しい",
    "∅": "空集合",
    "∖": "差集合",
    "∆": "対称差",
    # 幾何記号
    "∥": "平行",
    "⊥": "垂直",
    "∠": "角",
    "∟": "直角",
    "∡": "測定角",
    "∢": "球面角",
    # 囲み付き・丸付き文字 (Unicode 正規化で問題なく変換される「㈦」「㊥」などを除く)
    # ref: https://ja.wikipedia.org/wiki/%E5%9B%B2%E3%81%BFCJK%E6%96%87%E5%AD%97%E3%83%BB%E6%9C%88
    "㈱": "株式会社",
    "㈲": "有限会社",
    "㈳": "社団法人",
    "㈴": "合名会社",
    "㈵": "特殊法人",
    "㈶": "財団法人",
    "㈷": "祝日",
    "㈸": "労働組合",
    "㈹": "代表電話",
    "㈺": "呼出し電話",
    "㈻": "学校法人",
    "㈼": "監査法人",
    "㈽": "企業組合",
    "㈾": "合資会社",
    "㈿": "協同組合",
    "㉀": "祭日",
    "㉁": "休日",
    "㉅": "幼稚園",
    "㊑": "株式会社",
    "㊒": "有限会社",
    "㊓": "社団法人",
    "㊔": "合名会社",
    "㊕": "特殊法人",
    "㊖": "財団法人",
    "㊗": "祝日",
    "㊘": "労働組合",
    "㊙": "マル秘",
    "㊝": "マル優",
    "㊡": "休日",
    "㊢": "写し",
    "㊩": "医療法人",
    "㊪": "宗教法人",
    "㊫": "学校法人",
    "㊬": "監査法人",
    "㊭": "企業組合",
    "㊮": "合資会社",
    "㊯": "協同組合",
}
# 記号類の読み正規化パターン
__SYMBOL_YOMI_PATTERN = re.compile("|".join(re.escape(p) for p in __SYMBOL_YOMI_MAP))

# 単位の正規化マップ
# 単位は OpenJTalk 側で変換してくれるものもあるため、単位が1文字で読み間違いが発生しやすい L, m, g, B と、
# OpenJTalk では変換できない単位、正規化処理で変換しておいた方が実装上都合が良い単位のみ変換する
__UNIT_MAP = {
    "kL": "キロリットル",
    "dL": "デシリットル",
    "mL": "ミリリットル",
    "L": "リットル",
    "km": "キロメートル",
    "km2": "平方キロメートル",
    "km3": "立方キロメートル",
    "m2": "平方メートル",
    "m3": "立方メートル",
    "cm": "センチメートル",
    "cm2": "平方センチメートル",
    "cm3": "立方センチメートル",
    "mm": "ミリメートル",
    "mm2": "平方ミリメートル",
    "mm3": "立方ミリメートル",
    "m": "メートル",
    "kg": "キログラム",
    "mg": "ミリグラム",
    "g": "グラム",
    "EB": "エクサバイト",
    "EiB": "エクスビバイト",
    "PB": "ペタバイト",
    "PiB": "ペビバイト",
    "TB": "テラバイト",
    "TiB": "テビバイト",
    "GB": "ギガバイト",
    "GiB": "ギビバイト",
    "MB": "メガバイト",
    "MiB": "メビバイト",
    "KB": "キロバイト",
    "kB": "キロバイト",
    "KiB": "キビバイト",
    "B": "バイト",
    "mA": "ミリアンペア",
    "kA": "キロアンペア",
    "A": "アンペア",
    "t": "トン",
    "d": "日",
    "h": "時間",
    "s": "秒",
    "ms": "ミリ秒",
    "μs": "マイクロ秒",
    "ns": "ナノ秒",
    "THz": "テラヘルツ",
    "GHz": "ギガヘルツ",
    "MHz": "メガヘルツ",
    "kHz": "キロヘルツ",
    "KHz": "キロヘルツ",
    "Hz": "ヘルツ",
    "Thz": "テラヘルツ",
    "Ghz": "ギガヘルツ",
    "Mhz": "メガヘルツ",
    "khz": "キロヘルツ",
    "Khz": "キロヘルツ",
    "hz": "ヘルツ",
    "Ebps": "エクサビーピーエス",
    "Pbps": "ペタビーピーエス",
    "Tbps": "テラビーピーエス",
    "Gbps": "ギガビーピーエス",
    "Mbps": "メガビーピーエス",
    "Kbps": "キロビーピーエス",
    "kbps": "キロビーピーエス",
    "bps": "ビーピーエス",
    "Ebit": "エクサビット",
    "Pbit": "ペタビット",
    "Tbit": "テラビット",
    "Gbit": "ギガビット",
    "Mbit": "メガビット",
    "Kbit": "キロビット",
    "kbit": "キロビット",
    "bit": "ビット",
    "Eb": "エクサビット",
    "Pb": "ペタビット",
    "Tb": "テラビット",
    "Gb": "ギガビット",
    "Mb": "メガビット",
    "Kb": "キロビット",
    "kb": "キロビット",
    "b": "ビット",
}
# 単位の正規化パターン
__UNIT_PATTERN = re.compile(
    r"(?P<number>[0-9.]*[0-9](?:[eE][-+]?[0-9]+)?)\s*"
    r"(?P<unit>(?:(k|d|m)?L|(?:k|c|m)m[23]?|m[23]?|m(?![a-zA-Z])|"
    r"(?:k|m)?g|(?:k|K|M|G|T|P|E)(?:i)?B|B|t|d|h|s|ms|μs|ns|"
    r"(?:k|m)?A|(?:k|K|M|G|T)?[Hh]z|(?:k|K|M|G|T|P|E)?(?:bps|bit|b)))"
    r"(?P<suffix>/[hs])?"
    r"(?=($|(?=/([^A-Za-z]|$))|[^/A-Za-z]))"
)

# 正規化後に残す文字種を表すパターン
__PUNCTUATION_CLEANUP_PATTERN = re.compile(
    # ↓ ひらがな、カタカナ、漢字
    r"[^\u3040-\u309F\u30A0-\u30FF\u4E00-\u9FFF\u3400-\u4DBF\u3005"
    # ↓ 半角数字
    + r"\u0030-\u0039"
    # ↓ 全角数字
    + r"\uFF10-\uFF19"
    # ↓ 半角アルファベット（大文字と小文字）
    + r"\u0041-\u005A\u0061-\u007A"
    # ↓ 全角アルファベット（大文字と小文字）
    + r"\uFF21-\uFF3A\uFF41-\uFF5A"
    # ↓ ギリシャ文字
    + r"\u0370-\u03FF\u1F00-\u1FFF"
    # ↓ "!", "?", "…", ",", ".", "'", "-", 但し`…`はすでに`...`に変換されている
<<<<<<< HEAD
    # スラッシュは pyopenjtalk での形態素解析処理で重要なので、例外的に正規化後も残す (g2p 処理内で "." に変換される)
    # pyopenjtalk は「漢字の直後に2つ以上の連続する半角ハイフンがある場合」にその漢字の読みが取得できなくなる謎のバグがあるため、
    # 正規化処理でダッシュが変換されるなどして2つ以上の連続する半角ハイフンが生まれた場合、Long EM Dash に変換してから g2p 処理に渡す
    + "".join(re.escape(p) for p in (PUNCTUATIONS + ["/", '—'])) + r"]+"  # fmt: skip
=======
    + "".join(PUNCTUATIONS)
    + r"]+",  # fmt: skip
>>>>>>> 4621a949
)

# 数字・通貨記号の正規化パターン
__CURRENCY_MAP = {
    "$": "ドル",
    "¥": "円",
    "€": "ユーロ",
    "£": "ポンド",
    "₩": "ウォン",
    "₹": "ルピー",  # インド・ルピー
    "₽": "ルーブル",
    "₺": "リラ",  # トルコ・リラ
    "฿": "バーツ",
    "₱": "ペソ",  # フィリピン・ペソ
    "₴": "フリヴニャ",
    "₫": "ドン",
    "₪": "シェケル",  # イスラエル・新シェケル
    "₦": "ナイラ",
    "₡": "コロン",  # コスタリカ・コロン
    "₿": "ビットコイン",
    "﷼": "リヤル",  # サウジアラビア・リヤル
    "₠": "ECU",  # European Currency Unit (廃止)
    "₢": "クルザード",  # ブラジル・クルザード (廃止)
    "₣": "フランスフラン",  # フランス・フラン (廃止)
    "₤": "リラ",  # イタリア・リラ (廃止)
    "₥": "ミル",  # アメリカ・ミル (廃止)
    "₧": "ペセタ",  # スペイン・ペセタ (廃止)
    "₨": "ルピー",  # パキスタン・ルピー
    "₭": "キープ",  # ラオス・キープ
    "₮": "トゥグルグ",  # モンゴル・トゥグルグ
    "₯": "ドラクマ",  # ギリシャ・ドラクマ (廃止)
    "₰": "ドイツペニヒ",  # ドイツ・ペニヒ (廃止)
    "₲": "グアラニー",  # パラグアイ・グアラニー
    "₳": "アウストラール",  # アルゼンチン・アウストラール (廃止)
    "₵": "セディ",  # ガーナ・セディ
    "₶": "リヴルトゥールヌワ",  # フランス・リヴルトゥールヌワ (廃止)
    "₷": "スペルリング",  # マルタ・スペルリング (廃止)
    "₸": "テンゲ",  # カザフスタン・テンゲ
    "₻": "マナト",  # トルクメニスタン・マナト
    "₼": "アゼルバイジャンマナト",
    "₾": "ラリ",  # ジョージア・ラリ
}
__CURRENCY_PATTERN = re.compile(
    r"([$¥€£₩₹₽₺฿₱₴₫₪₦₡₿﷼₠₢₣₤₥₧₨₭₮₯₰₲₳₵₶₷₸₻₼₾])([0-9.]*[0-9])|([0-9.]*[0-9])([$¥€£₩₹₽₺฿₱₴₫₪₦₡₿﷼₠₢₣₤₥₧₨₭₮₯₰₲₳₵₶₷₸₻₼₾])"
)
__NUMBER_PATTERN = re.compile(r"[0-9]+(\.[0-9]+)?")
__NUMBER_WITH_SEPARATOR_PATTERN = re.compile("[0-9]{1,3}(,[0-9]{3})+")

# __replace_symbols() で使う正規表現パターン
__DATE_ZERO_PADDING_PATTERN = re.compile(r"(?<!\d)0(\d)(?=月|日|時|分|秒)")
__TIME_PATTERN = re.compile(r"(\d+)時(\d+)分(?:(\d+)秒)?")
__ASPECT_PATTERN = re.compile(r"(\d+)[:：](\d+)(?:[:：](\d+))?")
__WEEKDAY_PATTERN = re.compile(
    r"("  # 日付部分をキャプチャ開始
    r"(?:\d{4}年\s*)?"  # 4桁の年 + 年（省略可）
    r"(?:\d{1,2}月\s*)?"  # 1-2桁の月 + 月（省略可）
    r"\d{1,2}日"  # 1-2桁の日 + 日（必須）
    r")"  # 日付部分をキャプチャ終了
    r"\s*[（(]([月火水木金土日])[)）]"  # 全角/半角括弧で囲まれた曜日漢字
    r"|"  # または
    r"("  # 日付部分をキャプチャ開始
    r"(?:\d{4}[-/]\s*)?"  # 4桁の年 + 区切り（省略可）
    r"(?:\d{1,2}[-/]\s*)?"  # 1-2桁の月 + 区切り（省略可）
    r"\d{1,2}"  # 1-2桁の日（必須）
    r")"  # 日付部分をキャプチャ終了
    r"\s*[（(]([月火水木金土日])[)）]"  # 全角/半角括弧で囲まれた曜日漢字
)
__URL_PATTERN = re.compile(
    r"https?://[-a-zA-Z0-9.]+(?:/[-a-zA-Z0-9._~:/?#\[\]@!$&\'()*+,;=]*)?"
)
__EMAIL_PATTERN = re.compile(r"[a-zA-Z0-9._%+-]+@[a-zA-Z0-9.-]+\.[a-zA-Z]{2,}")
__NUMBER_RANGE_PATTERN = re.compile(
    r"(\d+(?:\.\d+)?(?:\s*[a-zA-Z]+)?)\s*[〜~～ー]\s*(\d+(?:\.\d+)?(?:\s*[a-zA-Z]+)?)"
)
__NUMBER_MATH_PATTERN = re.compile(
    r"(\d+)\s*([+＋➕\-−－ー➖×✖⨯÷➗*＊])\s*(\d+)\s*=\s*(\d+)"
)
__NUMBER_COMPARISON_PATTERN = re.compile(r"(\d+)\s*([<＜>＞])\s*(\d+)")
__YEAR_MONTH_PATTERN = re.compile(r"(?<!\d)(18|19|20|21|22)(\d{2})/([0-1]?\d)(?!\d)")
__FRACTION_PATTERN = re.compile(r"(\d+)[/／](\d+)")
__ZERO_HOUR_PATTERN = re.compile(r"(?<![0-9])(午前|午後)?0時(?![0-9分]|間)")
__WAREKI_PATTERN = re.compile(r"([RHS])(\d{1,2})\.(\d{1,2})\.(\d{1,2})")
__DATE_EXPAND_PATTERN = re.compile(r"\d{2}[-/\.]\d{1,2}[-/\.]\d{1,2}")
__DATE_PATTERN = re.compile(
    r"(?<!\d)(?:\d{4}[-/\.][0-9]{1,2}[-/\.][0-9]{1,2}|\d{2}[-/\.][0-9]{1,2}[-/\.][0-9]{1,2}|[0-9]{1,2}/[0-9]{1,2}|\d{4}(?:0[1-9]|1[0-2])(?:0[1-9]|[12]\d|3[01]))(?!\d)"
)
__EXPONENT_PATTERN = re.compile(r"(\d+(?:\.\d+)?)[eE]([-+]?\d+)")

# __convert_english_to_katakana() で使う正規表現パターン
__ENGLISH_WORD_PATTERN = re.compile(r"[a-zA-Z0-9]")
__ENGLISH_WORD_WITH_NUMBER_PATTERN = re.compile(
    r"([a-zA-Z]+)[\s-]?([1-9]|1[01])(?!\d|\.\d)"  # 12 以降は英語読みしない
)
__ALPHABET_PATTERN = re.compile(r"[a-zA-Z]")


def normalize_text(text: str) -> str:
    """
    日本語のテキストを正規化する。
    結果は、ちょうど次の文字のみからなる：
    - ひらがな
    - カタカナ（全角長音記号「ー」が入る！）
    - 漢字
    - 半角数字
    - 半角アルファベット（大文字と小文字）
    - ギリシャ文字
    - `.` （句点`。`や`…`の一部や改行等）
    - `,` （読点`、`や`:`等）
    - `?` （疑問符`？`）
    - `!` （感嘆符`！`）
    - `'` （`「`や`」`等）
    - `-` （`―`（ダッシュ、長音記号ではない）や`-`等）
    - `/` （スラッシュは pyopenjtalk での形態素解析処理で重要なので、例外的に正規化後も残し、g2p 処理内で "." に変換される）
    - `—` （pyopenjtalk のバグ回避のために例外的に正規化後も残し、g2p 処理内で "-" に変換される）

    注意点:
    - 三点リーダー`…`は`...`に変換される（`なるほど…。` → `なるほど....`）
    - 読点や疑問符等の位置・個数等は保持される（`??あ、、！！！` → `??あ,,!!!`）

    Args:
        text (str): 正規化するテキスト

    Returns:
        str: 正規化されたテキスト
    """

    # 最初にカタカナを除く英数字記号 (ASCII 文字) を半角に変換する
    # どのみち Unicode 正規化で行われる処理ではあるが、__replace_symbols() は Unicode 正規化前に実行しなければ正常に動作しない
    # 一方で __replace_symbols() は半角英数字の入力を前提に実装されており、全角英数記号が入ると変換処理（正規表現マッチ）が意図通り実行されない可能性がある
    # これを回避するため、__replace_symbols() の実行前に半角英数記号を半角に変換している
    text = jaconv.z2h(text, kana=False, digit=True, ascii=True, ignore="\u3000")  # 全角スペースは変換しない

    # Unicode 正規化前に記号を変換
    # 正規化前でないと ℃ などが unicodedata.normalize() で分割されてしまう
    res = __replace_symbols(text)

    # 自然な日本語テキスト読み上げのために、全角スペースは句点に変換
    # 半角スペースが入る箇所で止めて読むかはケースバイケースなため、変換は行わない
    # Unicode 正規化でスペースが全て半角に変換される前に実行する必要がある
    res = res.replace("\u3000", "。")

    # ゼロ幅スペースを削除
    res = res.replace("\u200b", "")

    res = unicodedata.normalize("NFKC", res)  # ここで Unicode 正規化が行われる

    res = __convert_english_to_katakana(res)  # 英単語をカタカナに変換

    res = __convert_numbers_to_words(res)  # 「100円」→「百円」等
    # 「～」と「〜」と「~」も長音記号として扱う
    res = res.replace("~", "ー")
    res = res.replace("～", "ー")
    res = res.replace("〜", "ー")

    res = replace_punctuation(res)  # 句読点等正規化、読めない文字を削除

    # 結合文字の濁点・半濁点を削除
    # 通常の「ば」等はそのままのこされる、「あ゛」は上で「あ゙」になりここで「あ」になる
    res = res.replace("\u3099", "")  # 結合文字の濁点を削除、る゙ → る
<<<<<<< HEAD
    res = res.replace("\u309A", "")  # 結合文字の半濁点を削除、な゚ → な

    # pyopenjtalk は「漢字の直後に2つ以上の連続する半角ハイフンがある場合」にその漢字の読みが取得できなくなる謎のバグがあるため、
    # 正規化処理でダッシュが変換されるなどして2つ以上の連続する半角ハイフンが生まれた場合、Long EM Dash に変換してから g2p 処理に渡す
    res = re.sub(
        r"([\u4e00-\u9FFF])(-{2,})", lambda m: m.group(1) + "—" * len(m.group(2)), res
    )

=======
    res = res.replace("\u309a", "")  # 結合文字の半濁点を削除、な゚ → な
>>>>>>> 4621a949
    return res


def __replace_symbols(text: str) -> str:
    """
    記号類の読みを適切に変換する。
    この関数は正規化処理の最初に実行する必要がある（さもなければ英数字のカタカナ変換処理の影響を受けてしまう）。
    処理順序によって結果が変わるので無闇に並び替えてはいけない。

    Args:
        text (str): 正規化するテキスト

    Returns:
        str: 正規化されたテキスト
    """

    # 月・日・時・分・秒のゼロ埋めを除去
    text = __DATE_ZERO_PADDING_PATTERN.sub(r"\1", text)

    # 括弧内の曜日表記を変換（日付の後にある場合のみ）
    text = __WEEKDAY_PATTERN.sub(
        lambda m: f"{m.group(1) or m.group(3)}{m.group(2) or m.group(4)}曜日", text
    )

    def convert_url_symbols(match: re.Match[str]) -> str:
        url = match.group(0)
        # 記号を日本語に変換
        # コンマの位置は実際に読み上げた際にちょうど良いテンポ感になるように意図的につけたりつけなかったりしている
        url = url.replace("https://", "エイチティーティーピーエス,")
        url = url.replace("http://", "エイチティーティーピー,")
        url = url.replace(".com", "ドットコム,")
        url = url.replace(".net", "ドットネット,")
        url = url.replace(".org", "ドットオーグ,")
        url = url.replace(".info", "ドットインフォ,")
        url = url.replace(".co.jp", "ドットシーオードットジェイピー,")
        url = url.replace(".jp", "ドットジェイピー,")
        url = url.replace(".", "ドット,")
        url = url.replace("/", ",スラッシュ,")
        url = url.replace("?", ",クエスチョン,")
        url = url.replace("&", ",アンド,")
        url = url.replace("=", "イコール")
        url = url.replace("_", "アンダーバー")
        url = url.replace("-", "ハイフン")
        url = url.replace("#", "シャープ")
        url = url.replace("@", ",アットマーク,")
        url = url.replace(":", "コロン")
        url = url.replace("~", "チルダ")
        url = url.replace("+", "プラス")
        return url.rstrip(",").replace(",,", ",")

    # URL パターンの処理
    text = __URL_PATTERN.sub(convert_url_symbols, text)

    def convert_email_symbols(match: re.Match[str]) -> str:
        email = match.group(0)
        # 記号を日本語に変換
        # コンマの位置は実際に読み上げた際にちょうど良いテンポ感になるように意図的につけたりつけなかったりしている
        email = email.replace("@", ",アットマーク,")
        email = email.replace(".com", "ドットコム")
        email = email.replace(".net", "ドットネット")
        email = email.replace(".org", "ドットオーグ")
        email = email.replace(".info", "ドットインフォ")
        email = email.replace(".co.jp", "ドットシーオードットジェイピー")
        email = email.replace(".jp", "ドットジェイピー")
        email = email.replace(".", "ドット")
        email = email.replace("-", "ハイフン")
        email = email.replace("_", "アンダーバー")
        email = email.replace("+", "プラス")
        return email.rstrip(",").replace(",,", ",")

    # メールアドレスパターンの処理
    text = __EMAIL_PATTERN.sub(convert_email_symbols, text)

    # 数字の範囲を処理
    def convert_range(match: re.Match[str]) -> str:
        start = match.group(1)
        end = match.group(2)
        # 単位を含む場合は単位も含めて変換
        # __UNIT_MAP の単位に対応
        for unit_abbr, unit_full in __UNIT_MAP.items():
            if unit_abbr in start or unit_full in start:
                # 省略形から完全な形に変換
                converted_start = start.replace(unit_abbr, unit_full)
                converted_end = end.replace(unit_abbr, unit_full)
                return f"{converted_start}から{converted_end}"
        return f"{start}から{end}"

    text = __NUMBER_RANGE_PATTERN.sub(convert_range, text)

    def get_symbol_yomi(symbol: str) -> str:
        # 読み間違いを防ぐため、数式の間に挟まれた場合にのみ下記の通り読み上げる
        if symbol in ("-", "−", "－", "ー"):
            return "マイナス"
        if symbol in ("*", "＊"):
            return "かける"
        return __SYMBOL_YOMI_MAP.get(symbol, symbol)

    def get_comparison_yomi(symbol: str) -> str:
        # 比較演算子の読み方を定義
        if symbol in ("<", "＜"):
            return "小なり"
        if symbol in (">", "＞"):
            return "大なり"
        return symbol

    # 数式を処理
    text = __NUMBER_MATH_PATTERN.sub(
        lambda m: f"{m.group(1)}{get_symbol_yomi(m.group(2))}{m.group(3)}イコール{m.group(4)}",
        text,
    )
    # 比較演算子を処理
    text = __NUMBER_COMPARISON_PATTERN.sub(
        lambda m: f"{m.group(1)}{get_comparison_yomi(m.group(2))}{m.group(3)}", text
    )

    # 和暦の省略表記を変換
    def convert_wareki(match: re.Match[str]) -> str:
        era = match.group(1)  # R/H/S
        year = int(match.group(2))  # 年
        month = int(match.group(3))  # 月
        day = int(match.group(4))  # 日
        # 年の範囲チェック（1-99）
        if not 1 <= year <= 99:
            return match.group(0)
        # 月の範囲チェック（1-12）
        if not 1 <= month <= 12:
            return match.group(0)
        # 日の範囲チェック（1-31）
        if not 1 <= day <= 31:
            return match.group(0)
        # 和暦の変換
        era_map = {
            "R": "令和",
            "H": "平成",
            "S": "昭和",
        }
        if era in era_map:
            return f"{era_map[era]}{year}年{month}月{day}日"
        return match.group(0)

    # 和暦の省略表記のパターン
    # R6.1.1, H31.4.30, S64.1.7 などにマッチ
    text = __WAREKI_PATTERN.sub(convert_wareki, text)

    def date_to_words(match: re.Match[str]) -> str:
        date_str = match.group(0)
        try:
            # 連続した数字形式（YYYYMMDD）の場合
            if len(date_str) == 8 and date_str.isdigit():
                try:
                    date = datetime.strptime(date_str, "%Y%m%d")
                    return f"{date.year}年{date.month}月{date.day}日"
                except ValueError:
                    pass

            # 2桁の年を4桁に拡張する処理 (Y/m/d or Y-m-d or Y.m.d の時のみ)
            if __DATE_EXPAND_PATTERN.match(date_str):
                # スラッシュまたはハイフンまたはドットで分割して年部分を取得
                year_str = (
                    date_str.split("/")[0]
                    if "/" in date_str
                    else (
                        date_str.split("-")[0]
                        if "-" in date_str
                        else date_str.split(".")[0]
                    )
                )
                if len(year_str) == 2:
                    # 50 以降は 1900 年代、49 以前は 2000 年代として扱う
                    # 98/04/11 → 1998/04/11 / 36-01-01 → 2036-01-01
                    year_prefix = "19" if int(year_str) >= 50 else "20"
                    date_str = year_prefix + date_str

            # Y/m/d, Y-m-d, Y.m.d, m/d のパターンを試す
            for fmt in ["%Y/%m/%d", "%Y-%m-%d", "%Y.%m.%d", "%m/%d"]:
                try:
                    date = datetime.strptime(date_str, fmt)
                    if fmt == "%m/%d":
                        return f"{date.month}月{date.day}日"
                    return f"{date.year}年{date.month}月{date.day}日"
                except ValueError:
                    continue
            # どのパターンにも一致しない場合は元の文字列を返す
            return date_str
        except Exception:
            # エラーが発生した場合は元の文字列を返す
            return date_str

    # 日付パターンの変換
    text = __DATE_PATTERN.sub(date_to_words, text)

    # 年/月形式の処理（1800-2200年の範囲で、かつ月が1-12の場合のみ）
    def convert_year_month(match: re.Match[str]) -> str:
        year = int(f"{match.group(1)}{match.group(2)}")
        month = int(match.group(3))
        # 月が1-12の範囲外の場合は分数として処理するため、元の文字列を返す
        if not 1 <= month <= 12:
            return match.group(0)
        return f"{year}年{month}月"

    # 年/月パターンの変換
    text = __YEAR_MONTH_PATTERN.sub(convert_year_month, text)

    # 分数の処理
    def convert_fraction(match: re.Match[str]) -> str:
        try:
            numerator = int(match.group(1))
            denominator = int(match.group(2))
            return f"{num2words(denominator, lang='ja')}ぶんの{num2words(numerator, lang='ja')}"
        except ValueError:
            return match.group(0)

    # 分数パターンの変換
    text = __FRACTION_PATTERN.sub(convert_fraction, text)

    # 単独の0時を零時に変換
    text = __ZERO_HOUR_PATTERN.sub(lambda m: f'{m.group(1) or ""}零時', text)

    # 時刻の処理（漢字で書かれた時分秒）
    def convert_time(match: re.Match[str]) -> str:
        hours = int(match.group(1))
        minutes = int(match.group(2))
        seconds = int(match.group(3)) if match.group(3) else None

        # 時刻として処理
        result = f'{num2words(hours, lang="ja")}時'

        # 分の処理：0分で秒がない場合は省略、秒がある場合は零分を追加
        if minutes == 0:
            if seconds is not None:
                result += "零分"
        elif 0 <= minutes <= 59:
            result += f'{num2words(minutes, lang="ja")}分'
        else:
            result += f'{num2words(minutes, lang="ja")}'

        # 秒の処理
        if seconds is not None:
            if 0 <= seconds <= 59:
                result += f'{num2words(seconds, lang="ja")}秒'
            else:
                result += f'{num2words(seconds, lang="ja")}'
        return result

    # 時刻パターンの処理（漢字で書かれた時分秒）
    text = __TIME_PATTERN.sub(convert_time, text)

    # 時刻またはアスペクト比の処理
    # 時刻は 00:00:00 から 27:59:59 までの範囲であれば、漢数字に変換して「十四時五分三十秒」「二十四時」のように読み上げる
    # それ以外ならアスペクト比と判断し「十六タイ九」のように読み上げる (「対」にすると「つい」と読んでしまう場合がある)
    def convert_time_or_aspect(match: re.Match[str]) -> str:
        hours = int(match.group(1))
        minutes = int(match.group(2))
        seconds = int(match.group(3)) if match.group(3) else None

        # 時刻として処理する条件をチェック
        # 時刻らしさを判定：時が0-27の範囲で、分が2桁で表現されている
        looks_like_time = 0 <= hours <= 27 and len(match.group(2)) == 2

        if looks_like_time:
            # 時刻として処理
            result = f'{num2words(hours, lang="ja")}時'

            # 分の処理：0分で秒がない場合は省略、秒がある場合は零分を追加
            if minutes == 0:
                if seconds is not None:
                    result += "零分"
            elif 0 <= minutes <= 59:
                result += f'{num2words(minutes, lang="ja")}分'
            else:
                result += f'{num2words(minutes, lang="ja")}'

            # 秒の処理
            if seconds is not None:
                if 0 <= seconds <= 59:
                    result += f'{num2words(seconds, lang="ja")}秒'
                else:
                    result += f'{num2words(seconds, lang="ja")}'
            return result
        else:
            # アスペクト比として処理
            result = f'{num2words(match.group(1), lang="ja")}タイ{num2words(match.group(2), lang="ja")}'
            if seconds is not None:
                result += f'タイ{num2words(seconds, lang="ja")}'
            return result

    # 時刻またはアスペクト比パターンの処理（コロンで区切られた時分秒）
    text = __ASPECT_PATTERN.sub(convert_time_or_aspect, text)

    # 指数表記の処理
    ## 稀にランダムな英数字 ID にマッチしたことで OverflowError が発生するが、続行に支障はないため無視する
    try:
        text = __EXPONENT_PATTERN.sub(
            lambda m: f'{num2words(float(m.group(0)), lang="ja")}', text
        )
    except OverflowError:
        pass

    # 記号類を辞書で置換
    text = __SYMBOL_YOMI_PATTERN.sub(lambda x: __SYMBOL_YOMI_MAP[x.group()], text)

    # 数字の前のバックスラッシュを円記号に変換
    ## __convert_numbers_to_words() は「¥100」を「100円」と自動で読み替えるが、円記号としてバックスラッシュ (U+005C) が使われているとうまく動作しないため
    ## ref: https://ja.wikipedia.org/wiki/%E5%86%86%E8%A8%98%E5%8F%B7
    text = re.sub(r"\\(?=\d)", "¥", text)

    return text


def __convert_numbers_to_words(text: str) -> str:
    """
    記号を日本語の文字表現に変換する。
    以前は数字を漢数字表現に変換していたが、pyopenjtalk 側の変換処理の方が優秀なため撤去した。

    Args:
        text (str): 変換するテキスト

    Returns:
        str: 変換されたテキスト
    """

    # 単位の変換（平方メートルなどの特殊な単位も含む）
    def convert_unit(match: re.Match[str]) -> str:
        number = match.group("number")
        unit = match.group("unit")
        suffix = match.group("suffix")
        # 特殊な単位の処理
        if unit.endswith("2"):
            base_unit = unit[:-1]
            if base_unit in __UNIT_MAP:
                return f"{number}平方{__UNIT_MAP[base_unit]}"
        elif unit.endswith("3"):
            base_unit = unit[:-1]
            if base_unit in __UNIT_MAP:
                return f"{number}立方{__UNIT_MAP[base_unit]}"
        # 指数表記の場合も単位変換を適用
        if "e" in str(number).lower():
            try:
                num_str = num2words(float(number), lang="ja")
                unit_str = __UNIT_MAP.get(unit, unit)
                return f"{num_str}{unit_str}"
            except (ValueError, OverflowError):
                pass
        # 単位が /s で終わるなら「毎秒」、/h で終わるなら「毎時」をつける
        if suffix == "/s":
            return f"{number}{__UNIT_MAP.get(unit, unit)}毎秒"
        elif suffix == "/h":
            return f"{number}{__UNIT_MAP.get(unit, unit)}毎時"
        else:
            return f"{number}{__UNIT_MAP.get(unit, unit)}"

    # 単位の変換
    res = __UNIT_PATTERN.sub(convert_unit, text)

    # 12,300 のような数字の区切りとしてのカンマを削除
    res = __NUMBER_WITH_SEPARATOR_PATTERN.sub(lambda m: m[0].replace(",", ""), res)

    # 通貨の変換
    res = __CURRENCY_PATTERN.sub(
        lambda m: (
            (m[2] + __CURRENCY_MAP.get(m[1], m[1]))
            if m[1]
            else (m[3] + __CURRENCY_MAP.get(m[4], m[4]))
        ),
        res,
    )

    return res


def __convert_english_to_katakana(text: str) -> str:
    """
    テキスト中の英単語をカタカナに変換する。
    複合語や略語、記号を含む単語など、様々なパターンに対応する。
    ただし、誤変換を防ぐため、確実に変換できるパターンのみを処理する。

    Args:
        text (str): 変換するテキスト

    Returns:
        str: 変換されたテキスト
    """

    def try_split_convert(word: str) -> str | None:
        """
        単語を2つに分割してカタカナ変換を試みる。
        中央から開始して左右に分割位置を移動しながら、両方の部分が辞書に存在する分割を探す。

        Args:
            word (str): 変換する単語

        Returns:
            str | None: 変換に成功した場合はカタカナ文字列、失敗した場合は None
        """

        # 単語を小文字に変換
        word = word.lower()
        n = len(word)

        # 分割位置の候補を生成（中央から左右に広がる順）
        center = n // 2
        # 中央から左右に移動する分割位置のリストを生成
        # 例: 長さ6の単語の場合、[3, 2, 4, 1, 5] の順で試す
        positions = []
        left = center
        right = center + 1
        while left > 0 or right < n:
            if left > 0:
                positions.append(left)
                left -= 1
            if right < n:
                positions.append(right)
                right += 1

        # 各分割位置で試行
        for pos in positions:
            part1 = word[:pos]
            part2 = word[pos:]

            # 両方の部分が辞書に存在するかチェック
            kata1 = KATAKANA_MAP.get(part1)
            if kata1 is None:
                continue

            kata2 = KATAKANA_MAP.get(part2)
            if kata2 is None:
                continue

            # 両方見つかった場合、カタカナを連結して返す
            # print(
            #     f"Split conversion succeeded: {word} -> {part1}({kata1}) + {part2}({kata2})"
            # )
            return kata1 + kata2

        return None

    def split_camel_case(word: str) -> list[str]:
        """
        CamelCase の単語を分割する。
        大文字が連続する場合はそれを一つの部分として扱う。

        Args:
            word (str): 分割する単語

        Returns:
            list[str]: 分割された部分文字列のリスト
        """

        parts = []
        current = word[0]
        prev_is_upper = word[0].isupper()

        for char in word[1:]:
            is_upper = char.isupper()

            # 小文字から大文字への変化、または大文字から小文字への変化を検出
            if (is_upper and not prev_is_upper) or (
                not is_upper and prev_is_upper and len(current) > 1
            ):
                parts.append(current)
                current = char
            else:
                current += char

            prev_is_upper = is_upper

        if current:
            parts.append(current)

        return parts

    def extract_alphabet_chunks(text: str) -> list[tuple[str, int, int]]:
        """
        テキストから連続するアルファベットのチャンクを抽出し、各チャンクとその開始・終了位置を返す。

        Args:
            text (str): 処理するテキスト

        Returns:
            list[tuple[str, int, int]]: (チャンク, 開始位置, 終了位置) のリスト
        """

        chunks = []
        current_chunk = ""
        start_pos = -1
        for i, char in enumerate(text):
            if __ALPHABET_PATTERN.match(char):
                if start_pos == -1:
                    start_pos = i
                current_chunk += char
            elif current_chunk:
                chunks.append((current_chunk, start_pos, i))
                current_chunk = ""
                start_pos = -1
        # 最後のチャンクを処理
        if current_chunk:
            chunks.append((current_chunk, start_pos, len(text)))
        return chunks

    def process_english_word(word: str, enable_romaji_c2k: bool = False) -> str:
        """
        英単語をカタカナに変換する。確実に変換できるパターンのみを処理し、
        不確実な場合は元の単語をそのまま返す (pyopenjtalk 側でアルファベット読みされる)。

        Args:
            word (str): 変換する英単語
            enable_romaji_c2k (bool): ローマ字変換や C2K によるカタカナ読みの推定を有効にするかどうか
        Returns:
            str: カタカナに変換された単語
        """

        # 事前に word の前後のスペースが万が一あれば除去
        word = word.strip()
        # print(f"word: {word}")

        # 数値（小数点を含む）を取り除いた後の文字列が UNIT_MAP に含まれる単位と完全一致する場合は実行しない
        # これにより、KATAKANA_MAP に "tb" が "ティービー" として別の読みで含まれていたとしても変換されずに済む
        word_without_numbers = __NUMBER_PATTERN.sub("", word)
        if word_without_numbers in __UNIT_MAP:
            return word

        # 英単語の末尾に 11 以下の数字 (1.0 のような小数表記を除く) がつく場合の処理 (例: iPhone 11, Pixel8)
        number_match = __ENGLISH_WORD_WITH_NUMBER_PATTERN.match(word)
        if number_match:
            base_word = number_match.group(1)
            number = number_match.group(2)
            # まず base_word をカタカナに変換できるか確認
            base_katakana = KATAKANA_MAP.get(base_word.lower())
            if base_katakana:
                # 数字を英語表現に変換し、それをカタカナに変換
                number_in_english = num2words(int(number), lang="en")
                number_katakana = process_english_word(
                    number_in_english, enable_romaji_c2k=True
                )
                if number_katakana:
                    return base_katakana + number_katakana

        # 1. 完全一致での変換を試みる（最も信頼できる変換）
        # 1.1 まず元の文字列で試す（辞書に大文字で登録されている頭字語はここで変換される）
        katakana_word = KATAKANA_MAP.get(word)
        if katakana_word:
            return katakana_word
        # 1.2 小文字に変換した上で試す
        katakana_word = KATAKANA_MAP.get(word.lower())
        if katakana_word:
            return katakana_word

        # 2. 末尾のピリオドを除去して再試行
        if word.endswith("."):
            katakana_word = KATAKANA_MAP.get(word[:-1].lower())
            if katakana_word:
                return katakana_word

        # 3. 所有格の処理（確実なパターン）
        if word.lower().endswith(("'s", "’s")):
            base_word = word[:-2]
            katakana_word = KATAKANA_MAP.get(base_word.lower())
            if katakana_word:
                return katakana_word + "ズ"

        # 4. 複数形の処理
        if word.endswith("s"):
            base_word = word[:-1]
            katakana_word = KATAKANA_MAP.get(base_word.lower())
            if katakana_word:
                return katakana_word + "ズ"

        # 5. 記号で区切られた複合語の処理（部分的な変換を許可）
        for separator, join_word in [
            ("&", "アンド"),
            ("-", ""),
            (".", ""),
            ("+", "プラス"),
        ]:
            if separator in word:
                # "." の場合は、小数点かどうかをチェック
                # "-" の場合は、数値の区切りかどうかをチェック
                if separator in [".", "-"]:
                    parts = word.split(separator)
                    # 隣接する部分が両方数字の場合は次のセパレータへ
                    should_skip = False
                    for i in range(len(parts) - 1):
                        if (
                            parts[i]
                            and parts[i][-1].isdigit()
                            and parts[i + 1]
                            and parts[i + 1][0].isdigit()
                        ):
                            should_skip = True
                            break
                    if should_skip:
                        continue

                sub_words = word.split(separator)
                katakana_sub_words = []

                for sub in sub_words:
                    # 大文字小文字に関わらず、分割した単語ごとに個別に変換を試みる
                    converted = process_english_word(sub, enable_romaji_c2k=True)
                    katakana_sub_words.append(converted)

                return join_word.join(katakana_sub_words)

        # 6. 数字（小数点含む）が含まれる場合、数字部分とそれ以外の部分に分割して処理
        if any(c.isdigit() for c in word):
            # ハイフンで区切られた数字の場合はそのまま返す (例: 33-4)
            if "-" in word:
                parts = word.split("-")
                if all(part.isdigit() for part in parts):
                    return word

            # "iPhone 11" "Pixel8" のようなパターンに一致しない場合のみ処理
            if not __ENGLISH_WORD_WITH_NUMBER_PATTERN.search(word):

                # 数字（小数点含む）とそれ以外の部分を分割
                parts = []
                last_end = 0

                for match in __NUMBER_PATTERN.finditer(word):
                    # 数字の前の部分を処理
                    if match.start() > last_end:
                        non_number = word[last_end : match.start()]
                        parts.append(
                            process_english_word(non_number, enable_romaji_c2k=True)
                        )

                    # 数字部分をそのまま追加
                    parts.append(match.group())
                    last_end = match.end()

                # 最後の非数字部分を処理
                if last_end < len(word):
                    non_number = word[last_end:]
                    parts.append(
                        process_english_word(non_number, enable_romaji_c2k=True)
                    )

                return "".join(parts)

        # 7. CamelCase の複合語を処理
        if any(c.isupper() for c in word[1:]):  # 2文字目以降に大文字が含まれる
            parts = split_camel_case(word)
            result_parts = []

            for part in parts:
                # 大文字のみで構成される部分
                # 辞書になければそのまま、pyopenjtalk でアルファベット読みされる
                if all(c.isupper() for c in part):
                    result_parts.append(KATAKANA_MAP.get(part, part))
                else:
                    # それ以外は辞書で変換を試みる
                    # enable_romaji_c2k を False に設定し、ローマ字変換と C2K 変換を無効にする
                    converted = process_english_word(part, enable_romaji_c2k=False)
                    result_parts.append(converted)

            # ここでは戻らず、値の上書きのみにとどめる
            word = "".join(result_parts)

            # fall through!!!
            # ここでは return しない

        # アルファベットのチャンクを抽出
        alpha_chunks = extract_alphabet_chunks(word)

        # 8. アルファベットが含まれる場合、ローマ字 -> カタカナ変換を試みる
        # 2文字以上の英単語のみ変換を試みる (I -> イ のような1文字変換を防ぐ)
        # この処理はあくまで辞書ベースで解決できなかった場合の最終手段なので、CamelCase を分割して個々の単語ごとに処理する際はこの処理は通らない
        if alpha_chunks and enable_romaji_c2k is True:
            # 変換情報を保存するリスト
            replacements = []
            converted_any = False

            # 各チャンクに対して処理8を実行
            for chunk, start, end in alpha_chunks:
                converted = None

                # アルファベットが2文字以上の場合のみ変換を試みる (I -> イ のような1文字変換を防ぐ)
                if len(chunk) >= 2:
                    katakana = to_katakana(chunk)
                    # 全文字を完全にカタカナに変換できた場合のみ採用
                    if not any(__ALPHABET_PATTERN.match(c) for c in katakana):
                        converted = katakana

                # 変換できた場合は置換情報を記録
                if converted is not None:
                    converted_any = True
                    replacements.append((start, end, converted))

            # 置換情報を元に新しい文字列を構築（後ろから処理することで位置ずれを防ぐ）
            if converted_any:
                for start, end, converted in sorted(replacements, reverse=True):
                    # 元の単語のチャンク部分を変換結果で置き換える
                    word = word[:start] + converted + word[end:]

            # fall through!!!
            # ここでは return しない

        # 9. 最終手段として、2単語への分割を試みる
        # 最低4文字以上の単語のみ対象とし、全て大文字の単語の場合はこの処理を実行しない
        if len(word) >= 4 and not word.isupper():
            split_result = try_split_convert(word)
            if split_result is not None:
                return split_result

        # 10. 本当に最後の手段として、C2K によるカタカナ読みの推定を試みる
        # 4文字以上の英単語のみ変換を試みる
        # この処理はあくまで辞書ベースで解決できなかった場合の最終手段なので、CamelCase を分割して個々の単語ごとに処理する際はこの処理は通らない
        # ref: https://github.com/Patchethium/e2k
        if alpha_chunks and enable_romaji_c2k is True:

            # 英単語の末尾に 11 以下の数字 (1.0 のような小数表記を除く) がつく場合の処理 (例: iPhone 11, Pixel8)
            number_match = __ENGLISH_WORD_WITH_NUMBER_PATTERN.match(word)
            if number_match:
                base_word = number_match.group(1)
                number = number_match.group(2)
                # まず base_word をカタカナに変換
                # c2k は小文字でのみ動作する
                converted_katakana = __C2K(base_word.lower())
                # 数字を英語表現に変換し、それをカタカナに変換
                number_in_english = num2words(int(number), lang="en")
                number_katakana = process_english_word(
                    number_in_english, enable_romaji_c2k=True
                )
                if number_katakana:
                    return converted_katakana + number_katakana

            # 変換情報を保存するリスト
            replacements = []
            converted_any = False

            # 各チャンクに対して処理10を実行
            for chunk, start, end in alpha_chunks:
                # 4文字以上の場合のみ対象とし、全て大文字の場合はこの処理を実行しない
                if len(chunk) >= 4 and not chunk.isupper():
                    # いずれかの文字がアルファベットの場合のみ
                    if any(__ALPHABET_PATTERN.match(c) for c in chunk):
                        converted = __C2K(chunk.lower())  # c2k は小文字でのみ動作する
                        converted_any = True
                        replacements.append((start, end, converted))

            # 置換情報を元に新しい文字列を構築（後ろから処理することで位置ずれを防ぐ）
            if converted_any:
                for start, end, converted in sorted(replacements, reverse=True):
                    # start と end が単語の長さ内にあることを確認
                    if start < len(word) and end <= len(word):
                        # 元の単語のチャンク部分を変換結果で置き換える
                        word = word[:start] + converted + word[end:]

        # 上記以外は元の単語を返す (pyopenjtalk 側でアルファベット読みされる)
        return word

    def is_all_katakana(s: str) -> bool:
        """
        文字列が全てカタカナで構成されているかどうかを判定する。

        Args:
            s (str): 判定する文字列

        Returns:
            bool: 全てカタカナで構成されている場合は True、そうでない場合は False
        """

        # 空文字列の場合はFalseを返す
        if not s:
            return False

        # Unicode のカタカナブロックは U+30A0 ~ U+30FF
        for c in s:
            if not ("\u30A0" <= c <= "\u30FF"):
                return False
        return True

    # NFKC 処理でいくつかハイフンの変種が U+002D とは別のハイフンである U+2010 に変換されるので、それを通常のハイフンに変換する
    text = text.replace("\u2010", "-")

    # 単語中で使われうるクオートを全て ' に置換する (例: We’ve -> We've)
    quotes = [
        "\u2018",  # LEFT SINGLE QUOTATION MARK ‘
        "\u2019",  # RIGHT SINGLE QUOTATION MARK ’
        "\u201A",  # SINGLE LOW-9 QUOTATION MARK ‚
        "\u201B",  # SINGLE HIGH-REVERSED-9 QUOTATION MARK ‛
        "\u2032",  # PRIME ′
        "\u0060",  # GRAVE ACCENT `
        "\u00B4",  # ACUTE ACCENT ´
        "\u2033",  # DOUBLE PRIME ″
        "\u301D",  # REVERSED DOUBLE PRIME QUOTATION MARK 〝
        "\u301E",  # DOUBLE PRIME QUOTATION MARK 〞
        "\u301F",  # LOW DOUBLE PRIME QUOTATION MARK 〟
        "\uFF07",  # FULLWIDTH APOSTROPHE ＇
    ]
    # 全てのクオート記号を ' に置換
    for quote in quotes:
        text = text.replace(quote, "'")

    words = []
    current_word = ""
    prev_char = ""
    # 英単語がカタカナに変換されたかどうかを記録するフラグのリスト
    is_english_converted = []

    # 敬称のパターンを定義（ピリオド付きと無しの両方）
    title_patterns = [
        (r"Mrs\.?", "ミセス"),
        (r"Mr\.?", "ミスター"),
        (r"Ms\.?", "ミズ"),
        (r"Mx\.?", "ミクス"),
        (r"Dr\.?", "ドクター"),
        (r"Esq\.?", "エスク"),
        (r"Jr\.?", "ジュニア"),
        (r"Sr\.?", "シニア"),
    ]

    i = 0
    while i < len(text):
        # 敬称パターンのマッチを試みる
        matched = False
        for pattern, replacement in title_patterns:
            match = re.match(pattern, text[i:])
            if match:
                words.append(replacement)
                is_english_converted.append(True)  # 敬称は変換されたものとして記録
                i += len(match.group(0))
                matched = True
                current_word = ""
                break

        if matched:
            continue

        char = text[i]
        next_char = text[i + 1] if i < len(text) - 1 else ""

        # 英単語の後に0-11の数字が続く場合の特別処理
        if current_word and __ALPHABET_PATTERN.search(current_word) and char.isdigit():
            # 現在位置から数字を抽出（小数点も含めて）
            num_str = ""
            j = i
            has_decimal_point = False

            # 数字部分を抽出（小数点も含む）
            while j < len(text) and (text[j].isdigit() or text[j] == "."):
                if text[j] == ".":
                    has_decimal_point = True
                num_str += text[j]
                j += 1

            # 小数点を含む場合はこの特別処理を行わない
            if has_decimal_point:
                current_word += num_str
                i = j  # 数字（小数点含む）の最後の位置まで進める
                continue

            # 整数部分のみを取得（小数点がない場合は元の数字文字列と同じ）
            int_part = num_str

            # 0-11の数字であり、かつその後に英数字が続く場合は分割
            if int_part and 0 <= int(int_part) <= 11:
                # 数字の後に英数字が続くかどうかを確認
                has_alnum_after = j < len(text) and (
                    __ENGLISH_WORD_PATTERN.match(text[j]) is not None
                )

                if has_alnum_after:
                    # 英単語を処理
                    is_all_alpha = all(
                        __ALPHABET_PATTERN.match(c) for c in current_word
                    )
                    converted = process_english_word(
                        current_word, enable_romaji_c2k=True
                    )
                    words.append(converted)
                    is_english_converted.append(
                        is_all_alpha
                        and (is_all_katakana(converted) or converted.isupper())
                    )
                    current_word = int_part  # 数字を新しい単語として設定
                    i = j  # 数字の最後の位置まで進める
                    continue
                else:
                    # 英単語+数字を一つの単語として扱う
                    current_word += int_part
                    i = j  # 数字の最後の位置まで進める
                    continue

        # 英数字または特定の記号であれば current_word に追加
        if __ENGLISH_WORD_PATTERN.match(char) is not None or char in "-&+'":
            current_word += char
        # ピリオドの特別処理
        elif char == ".":
            # 前後が英数字の場合は単語の一部として扱う (例: Node.js)
            if (
                current_word
                and next_char
                and (
                    __ENGLISH_WORD_PATTERN.match(prev_char) is not None
                    and __ENGLISH_WORD_PATTERN.match(next_char) is not None
                )
            ):
                current_word += char
            # それ以外は文の区切りとして扱う (例: I'm fine.)
            else:
                if current_word:
                    # 元の単語が全てアルファベットかどうかを確認
                    is_all_alpha = all(
                        __ALPHABET_PATTERN.match(c) for c in current_word
                    )
                    # 変換処理
                    converted = process_english_word(
                        current_word, enable_romaji_c2k=True
                    )
                    words.append(converted)
                    # 変換後が全てカタカナかつ元が全てアルファベットなら True
                    is_english_converted.append(
                        is_all_alpha and is_all_katakana(converted)
                    )
                    current_word = ""
                words.append(char)
                is_english_converted.append(False)  # 記号は変換されていない
        # スペースまたはハイフンの特別処理（英単語の後に0-11の数字が続く場合）
        elif (
            (char == " " or char == "-")
            and current_word
            and __ALPHABET_PATTERN.search(current_word)
        ):
            # 次の文字が0-11の数字かどうかを確認
            if next_char.isdigit():
                # 0-11の数字を抽出
                num_str = ""
                j = i + 1
                while j < len(text) and text[j].isdigit():
                    num_str += text[j]
                    j += 1
                # 0-11の数字であり、かつその後に英数字が続かない場合
                if num_str and 0 <= int(num_str) <= 11:
                    # 数字の後に英数字が続くかどうかを確認
                    has_alnum_after = j < len(text) and (
                        __ENGLISH_WORD_PATTERN.match(text[j]) is not None
                    )
                    if not has_alnum_after:
                        # 英単語+スペース/ハイフン+数字を一つの単語として扱う
                        current_word += char + num_str
                        i = j  # 数字の最後の位置まで進める
                        continue
            # 上記条件に当てはまらない場合は通常処理
            if current_word:
                # 元の単語が全てアルファベットかどうかを確認
                is_all_alpha = all(__ALPHABET_PATTERN.match(c) for c in current_word)
                # 変換処理
                converted = process_english_word(current_word, enable_romaji_c2k=True)
                words.append(converted)
                # 変換後が全てカタカナかつ元が全てアルファベットなら、もしくは当該単語が全て大文字からなる場合は True
                is_english_converted.append(
                    is_all_alpha and (is_all_katakana(converted) or converted.isupper())
                )
                current_word = ""
            words.append(char)
            is_english_converted.append(False)  # スペースやハイフンは変換されていない
        else:
            # 英単語が終了したらカタカナに変換して words に追加
            if current_word:
                # 元の単語が全てアルファベットかどうかを確認
                is_all_alpha = all(__ALPHABET_PATTERN.match(c) for c in current_word)
                # 変換処理
                converted = process_english_word(current_word, enable_romaji_c2k=True)
                words.append(converted)
                # 変換後が全てカタカナかつ元が全てアルファベットなら、もしくは当該単語が全て大文字からなる場合は True
                is_english_converted.append(
                    is_all_alpha and (is_all_katakana(converted) or converted.isupper())
                )
                current_word = ""
            words.append(char)
            is_english_converted.append(False)  # 記号や他の文字は変換されていない

        prev_char = char
        i += 1

    # 最後の単語を処理
    if current_word:
        # 元の単語が全てアルファベットかどうかを確認
        is_all_alpha = all(__ALPHABET_PATTERN.match(c) for c in current_word)
        # 変換処理
        converted = process_english_word(current_word, enable_romaji_c2k=True)
        words.append(converted)
        # 変換後が全てカタカナかつ元が全てアルファベットなら True
        is_english_converted.append(is_all_alpha and is_all_katakana(converted))

    # 単数を表す "a" の処理
    # 「a」の直後に空白があり、その後の単語が英語からカタカナに変換されている場合、「ア」に置き換える
    new_words = []
    i = 0
    while i < len(words):
        # "a" が現れたら、後続に空白をスキップして次のトークンを取得
        if words[i] == "a":
            j = i + 1
            # j 以降が空白ならスキップ
            while j < len(words) and words[j].isspace():
                j += 1
            # 次のトークンが英語からカタカナに変換されたものかどうか確認
            if (
                j < len(words)
                and j < len(is_english_converted)
                and is_english_converted[j]
            ):
                # "a" を「ア」として、後続の英単語と結合
                new_words.append("ア" + words[j])
                i = j + 1  # 置換済みなのでスキップ
                continue
        # その他はそのまま追加
        new_words.append(words[i])
        i += 1

    return "".join(new_words)


def replace_punctuation(text: str) -> str:
    """
    句読点等を「.」「,」「!」「?」「'」「-」に正規化し、OpenJTalk で読みが取得できるもののみ残す：
    漢字・平仮名・カタカナ、数字、アルファベット、ギリシャ文字

    Args:
        text (str): 正規化するテキスト

    Returns:
        str: 正規化されたテキスト
    """

    # 句読点を辞書で置換
    replaced_text = __SYMBOL_REPLACE_PATTERN.sub(
        lambda x: __SYMBOL_REPLACE_MAP[x.group()], text
    )

    # 上述以外の文字を削除
    replaced_text = __PUNCTUATION_CLEANUP_PATTERN.sub("", replaced_text)

    return replaced_text


if __name__ == "__main__":
    if len(sys.argv) != 2:
        print("Usage: python -m style_bert_vits2.nlp.japanese.normalizer <text>")
        sys.exit(1)
    print(normalize_text(sys.argv[1]))<|MERGE_RESOLUTION|>--- conflicted
+++ resolved
@@ -354,15 +354,11 @@
     # ↓ ギリシャ文字
     + r"\u0370-\u03FF\u1F00-\u1FFF"
     # ↓ "!", "?", "…", ",", ".", "'", "-", 但し`…`はすでに`...`に変換されている
-<<<<<<< HEAD
     # スラッシュは pyopenjtalk での形態素解析処理で重要なので、例外的に正規化後も残す (g2p 処理内で "." に変換される)
     # pyopenjtalk は「漢字の直後に2つ以上の連続する半角ハイフンがある場合」にその漢字の読みが取得できなくなる謎のバグがあるため、
     # 正規化処理でダッシュが変換されるなどして2つ以上の連続する半角ハイフンが生まれた場合、Long EM Dash に変換してから g2p 処理に渡す
-    + "".join(re.escape(p) for p in (PUNCTUATIONS + ["/", '—'])) + r"]+"  # fmt: skip
-=======
-    + "".join(PUNCTUATIONS)
-    + r"]+",  # fmt: skip
->>>>>>> 4621a949
+    + "".join(re.escape(p) for p in (PUNCTUATIONS + ["/", "—"]))
+    + r"]+"  # fmt: skip
 )
 
 # 数字・通貨記号の正規化パターン
@@ -493,7 +489,9 @@
     # どのみち Unicode 正規化で行われる処理ではあるが、__replace_symbols() は Unicode 正規化前に実行しなければ正常に動作しない
     # 一方で __replace_symbols() は半角英数字の入力を前提に実装されており、全角英数記号が入ると変換処理（正規表現マッチ）が意図通り実行されない可能性がある
     # これを回避するため、__replace_symbols() の実行前に半角英数記号を半角に変換している
-    text = jaconv.z2h(text, kana=False, digit=True, ascii=True, ignore="\u3000")  # 全角スペースは変換しない
+    text = jaconv.z2h(
+        text, kana=False, digit=True, ascii=True, ignore="\u3000"
+    )  # 全角スペースは変換しない
 
     # Unicode 正規化前に記号を変換
     # 正規化前でないと ℃ などが unicodedata.normalize() で分割されてしまう
@@ -522,8 +520,7 @@
     # 結合文字の濁点・半濁点を削除
     # 通常の「ば」等はそのままのこされる、「あ゛」は上で「あ゙」になりここで「あ」になる
     res = res.replace("\u3099", "")  # 結合文字の濁点を削除、る゙ → る
-<<<<<<< HEAD
-    res = res.replace("\u309A", "")  # 結合文字の半濁点を削除、な゚ → な
+    res = res.replace("\u309a", "")  # 結合文字の半濁点を削除、な゚ → な
 
     # pyopenjtalk は「漢字の直後に2つ以上の連続する半角ハイフンがある場合」にその漢字の読みが取得できなくなる謎のバグがあるため、
     # 正規化処理でダッシュが変換されるなどして2つ以上の連続する半角ハイフンが生まれた場合、Long EM Dash に変換してから g2p 処理に渡す
@@ -531,9 +528,6 @@
         r"([\u4e00-\u9FFF])(-{2,})", lambda m: m.group(1) + "—" * len(m.group(2)), res
     )
 
-=======
-    res = res.replace("\u309a", "")  # 結合文字の半濁点を削除、な゚ → な
->>>>>>> 4621a949
     return res
 
 
@@ -750,7 +744,7 @@
     text = __FRACTION_PATTERN.sub(convert_fraction, text)
 
     # 単独の0時を零時に変換
-    text = __ZERO_HOUR_PATTERN.sub(lambda m: f'{m.group(1) or ""}零時', text)
+    text = __ZERO_HOUR_PATTERN.sub(lambda m: f"{m.group(1) or ''}零時", text)
 
     # 時刻の処理（漢字で書かれた時分秒）
     def convert_time(match: re.Match[str]) -> str:
@@ -759,23 +753,23 @@
         seconds = int(match.group(3)) if match.group(3) else None
 
         # 時刻として処理
-        result = f'{num2words(hours, lang="ja")}時'
+        result = f"{num2words(hours, lang='ja')}時"
 
         # 分の処理：0分で秒がない場合は省略、秒がある場合は零分を追加
         if minutes == 0:
             if seconds is not None:
                 result += "零分"
         elif 0 <= minutes <= 59:
-            result += f'{num2words(minutes, lang="ja")}分'
+            result += f"{num2words(minutes, lang='ja')}分"
         else:
-            result += f'{num2words(minutes, lang="ja")}'
+            result += f"{num2words(minutes, lang='ja')}"
 
         # 秒の処理
         if seconds is not None:
             if 0 <= seconds <= 59:
-                result += f'{num2words(seconds, lang="ja")}秒'
+                result += f"{num2words(seconds, lang='ja')}秒"
             else:
-                result += f'{num2words(seconds, lang="ja")}'
+                result += f"{num2words(seconds, lang='ja')}"
         return result
 
     # 時刻パターンの処理（漢字で書かれた時分秒）
@@ -795,29 +789,29 @@
 
         if looks_like_time:
             # 時刻として処理
-            result = f'{num2words(hours, lang="ja")}時'
+            result = f"{num2words(hours, lang='ja')}時"
 
             # 分の処理：0分で秒がない場合は省略、秒がある場合は零分を追加
             if minutes == 0:
                 if seconds is not None:
                     result += "零分"
             elif 0 <= minutes <= 59:
-                result += f'{num2words(minutes, lang="ja")}分'
+                result += f"{num2words(minutes, lang='ja')}分"
             else:
-                result += f'{num2words(minutes, lang="ja")}'
+                result += f"{num2words(minutes, lang='ja')}"
 
             # 秒の処理
             if seconds is not None:
                 if 0 <= seconds <= 59:
-                    result += f'{num2words(seconds, lang="ja")}秒'
+                    result += f"{num2words(seconds, lang='ja')}秒"
                 else:
-                    result += f'{num2words(seconds, lang="ja")}'
+                    result += f"{num2words(seconds, lang='ja')}"
             return result
         else:
             # アスペクト比として処理
-            result = f'{num2words(match.group(1), lang="ja")}タイ{num2words(match.group(2), lang="ja")}'
+            result = f"{num2words(match.group(1), lang='ja')}タイ{num2words(match.group(2), lang='ja')}"
             if seconds is not None:
-                result += f'タイ{num2words(seconds, lang="ja")}'
+                result += f"タイ{num2words(seconds, lang='ja')}"
             return result
 
     # 時刻またはアスペクト比パターンの処理（コロンで区切られた時分秒）
@@ -827,7 +821,7 @@
     ## 稀にランダムな英数字 ID にマッチしたことで OverflowError が発生するが、続行に支障はないため無視する
     try:
         text = __EXPONENT_PATTERN.sub(
-            lambda m: f'{num2words(float(m.group(0)), lang="ja")}', text
+            lambda m: f"{num2words(float(m.group(0)), lang='ja')}", text
         )
     except OverflowError:
         pass
@@ -1147,7 +1141,6 @@
 
             # "iPhone 11" "Pixel8" のようなパターンに一致しない場合のみ処理
             if not __ENGLISH_WORD_WITH_NUMBER_PATTERN.search(word):
-
                 # 数字（小数点含む）とそれ以外の部分を分割
                 parts = []
                 last_end = 0
@@ -1243,7 +1236,6 @@
         # この処理はあくまで辞書ベースで解決できなかった場合の最終手段なので、CamelCase を分割して個々の単語ごとに処理する際はこの処理は通らない
         # ref: https://github.com/Patchethium/e2k
         if alpha_chunks and enable_romaji_c2k is True:
-
             # 英単語の末尾に 11 以下の数字 (1.0 のような小数表記を除く) がつく場合の処理 (例: iPhone 11, Pixel8)
             number_match = __ENGLISH_WORD_WITH_NUMBER_PATTERN.match(word)
             if number_match:
@@ -1302,7 +1294,7 @@
 
         # Unicode のカタカナブロックは U+30A0 ~ U+30FF
         for c in s:
-            if not ("\u30A0" <= c <= "\u30FF"):
+            if not ("\u30a0" <= c <= "\u30ff"):
                 return False
         return True
 
@@ -1313,16 +1305,16 @@
     quotes = [
         "\u2018",  # LEFT SINGLE QUOTATION MARK ‘
         "\u2019",  # RIGHT SINGLE QUOTATION MARK ’
-        "\u201A",  # SINGLE LOW-9 QUOTATION MARK ‚
-        "\u201B",  # SINGLE HIGH-REVERSED-9 QUOTATION MARK ‛
+        "\u201a",  # SINGLE LOW-9 QUOTATION MARK ‚
+        "\u201b",  # SINGLE HIGH-REVERSED-9 QUOTATION MARK ‛
         "\u2032",  # PRIME ′
         "\u0060",  # GRAVE ACCENT `
-        "\u00B4",  # ACUTE ACCENT ´
+        "\u00b4",  # ACUTE ACCENT ´
         "\u2033",  # DOUBLE PRIME ″
-        "\u301D",  # REVERSED DOUBLE PRIME QUOTATION MARK 〝
-        "\u301E",  # DOUBLE PRIME QUOTATION MARK 〞
-        "\u301F",  # LOW DOUBLE PRIME QUOTATION MARK 〟
-        "\uFF07",  # FULLWIDTH APOSTROPHE ＇
+        "\u301d",  # REVERSED DOUBLE PRIME QUOTATION MARK 〝
+        "\u301e",  # DOUBLE PRIME QUOTATION MARK 〞
+        "\u301f",  # LOW DOUBLE PRIME QUOTATION MARK 〟
+        "\uff07",  # FULLWIDTH APOSTROPHE ＇
     ]
     # 全てのクオート記号を ' に置換
     for quote in quotes:
